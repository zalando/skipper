--- conflicted
+++ resolved
@@ -8,12 +8,7 @@
   commands:
   - desc: build-push
     cmd: |
-<<<<<<< HEAD
-      apt-get update  -o Acquire::http::AllowRedirect=false
-      apt-get install -o Acquire::http::AllowRedirect=false -y bzr redis-server jq
       IMAGE_REGISTRY="registry-write.opensource.zalan.do"
-=======
->>>>>>> 2c79795d
       if [[ $CDP_TARGET_BRANCH == master && ! $CDP_PULL_REQUEST_NUMBER ]]; then
         LATEST_VERSION=$(git describe --tags --always | awk -F \- '{print $1}')
         CUR_PART=$(echo $LATEST_VERSION | awk -F . '{print $1"."$2}')
