package opaauthorizerequest

import (
	"fmt"
	"io"
	"log"
	"net/http"
	"net/http/httptest"
	"net/url"
	"os"
	"strings"
	"testing"
	"time"

	"github.com/golang-jwt/jwt/v4"
	opasdktest "github.com/open-policy-agent/opa/sdk/test"
	"github.com/stretchr/testify/assert"
	"github.com/zalando/skipper/eskip"
	"github.com/zalando/skipper/filters"
	"github.com/zalando/skipper/metrics/metricstest"
	"github.com/zalando/skipper/proxy/proxytest"
	"github.com/zalando/skipper/tracing/tracingtest"

	"github.com/zalando/skipper/filters/filtertest"
	"github.com/zalando/skipper/filters/openpolicyagent"
)

func TestAuthorizeRequestFilter(t *testing.T) {
	for _, ti := range []struct {
		msg               string
		filterName        string
		extraeskip        string
		bundleName        string
		regoQuery         string
		requestPath       string
		requestMethod     string
		requestHeaders    http.Header
		body              string
		contextExtensions string
		expectedBody      string
		expectedHeaders   http.Header
		expectedStatus    int
		backendHeaders    http.Header
		removeHeaders     http.Header
	}{
		{
			msg:               "Allow Requests",
			filterName:        "opaAuthorizeRequest",
			bundleName:        "somebundle.tar.gz",
			regoQuery:         "envoy/authz/allow",
			requestPath:       "/allow",
			requestMethod:     "GET",
			contextExtensions: "",
			expectedStatus:    http.StatusOK,
			expectedBody:      "Welcome!",
			expectedHeaders:   make(http.Header),
			backendHeaders:    make(http.Header),
			removeHeaders:     make(http.Header),
		},
		{
			msg:               "Allow Matching Context Extension",
			filterName:        "opaAuthorizeRequest",
			bundleName:        "somebundle.tar.gz",
			regoQuery:         "envoy/authz/allow_context_extensions",
			requestPath:       "/allow",
			requestMethod:     "GET",
			contextExtensions: "com.mycompany.myprop: myvalue",
			expectedStatus:    http.StatusOK,
			expectedBody:      "Welcome!",
			expectedHeaders:   make(http.Header),
			backendHeaders:    make(http.Header),
			removeHeaders:     make(http.Header),
		},
		{
			msg:             "Allow Matching Environment",
			filterName:      "opaAuthorizeRequest",
			bundleName:      "somebundle.tar.gz",
			regoQuery:       "envoy/authz/allow_runtime_environment",
			requestPath:     "/allow",
			expectedStatus:  http.StatusOK,
			expectedBody:    "Welcome!",
			expectedHeaders: make(http.Header),
			backendHeaders:  make(http.Header),
			removeHeaders:   make(http.Header),
		},
		{
			msg:               "Simple Forbidden",
			filterName:        "opaAuthorizeRequest",
			bundleName:        "somebundle.tar.gz",
			regoQuery:         "envoy/authz/allow",
			requestPath:       "/forbidden",
			requestMethod:     "GET",
			contextExtensions: "",
			expectedStatus:    http.StatusForbidden,
			expectedHeaders:   make(http.Header),
			backendHeaders:    make(http.Header),
			removeHeaders:     make(http.Header),
		},
		{
			msg:               "Allow With Structured Rules",
			filterName:        "opaAuthorizeRequest",
			bundleName:        "somebundle.tar.gz",
			regoQuery:         "envoy/authz/allow_object",
			requestPath:       "/allow/structured",
			requestMethod:     "GET",
			contextExtensions: "",
			expectedStatus:    http.StatusOK,
			expectedBody:      "Welcome!",
			expectedHeaders:   map[string][]string{"X-Response-Header": {"a response header value"}, "Server": {"Skipper", "server header"}},
			backendHeaders:    map[string][]string{"X-Consumer": {"x-consumer header value"}},
			removeHeaders:     map[string][]string{"X-Remove-Me": {"Remove me"}},
		},
		{
			msg:               "Forbidden With Body",
			filterName:        "opaAuthorizeRequest",
			bundleName:        "somebundle.tar.gz",
			regoQuery:         "envoy/authz/allow_object",
			requestPath:       "/forbidden",
			requestMethod:     "GET",
			contextExtensions: "",
			expectedStatus:    http.StatusUnauthorized,
			expectedHeaders:   map[string][]string{"X-Ext-Auth-Allow": {"no"}},
			expectedBody:      "Unauthorized Request",
			backendHeaders:    make(http.Header),
			removeHeaders:     make(http.Header),
		},
		{
			msg:               "Misconfigured Rego Query",
			filterName:        "opaAuthorizeRequest",
			bundleName:        "somebundle.tar.gz",
			regoQuery:         "envoy/authz/invalid_path",
			requestPath:       "/allow",
			requestMethod:     "GET",
			contextExtensions: "",
			expectedStatus:    http.StatusInternalServerError,
			expectedBody:      "",
			expectedHeaders:   make(http.Header),
			backendHeaders:    make(http.Header),
			removeHeaders:     make(http.Header),
		},
		{
			msg:               "Wrong Query Data Type",
			filterName:        "opaAuthorizeRequest",
			bundleName:        "somebundle.tar.gz",
			regoQuery:         "envoy/authz/allow_wrong_type",
			requestPath:       "/allow",
			requestMethod:     "GET",
			contextExtensions: "",
			expectedStatus:    http.StatusInternalServerError,
			expectedBody:      "",
			expectedHeaders:   make(http.Header),
			backendHeaders:    make(http.Header),
			removeHeaders:     make(http.Header),
		},
		{
			msg:               "Wrong Query Data Type",
			filterName:        "opaAuthorizeRequest",
			bundleName:        "somebundle.tar.gz",
			regoQuery:         "envoy/authz/allow_object_invalid_headers_to_remove",
			requestPath:       "/allow",
			requestMethod:     "GET",
			contextExtensions: "",
			expectedStatus:    http.StatusInternalServerError,
			expectedBody:      "",
			expectedHeaders:   make(http.Header),
			backendHeaders:    make(http.Header),
			removeHeaders:     make(http.Header),
		},
		{
			msg:               "Wrong Query Data Type",
			filterName:        "opaAuthorizeRequest",
			bundleName:        "somebundle.tar.gz",
			regoQuery:         "envoy/authz/allow_object_invalid_headers",
			requestPath:       "/allow",
			requestMethod:     "GET",
			contextExtensions: "",
			expectedStatus:    http.StatusInternalServerError,
			expectedBody:      "",
			expectedHeaders:   make(http.Header),
			backendHeaders:    make(http.Header),
			removeHeaders:     make(http.Header),
		},
		{
			msg:             "Allow With Body",
			filterName:      "opaAuthorizeRequestWithBody",
			bundleName:      "somebundle.tar.gz",
			regoQuery:       "envoy/authz/allow_body",
			requestMethod:   "POST",
			body:            `{ "target_id" : "123456" }`,
			requestHeaders:  map[string][]string{"content-type": {"application/json"}},
			requestPath:     "/allow_body",
			expectedStatus:  http.StatusOK,
			expectedBody:    "Welcome!",
			expectedHeaders: make(http.Header),
			backendHeaders:  make(http.Header),
			removeHeaders:   make(http.Header),
		},
		{
			msg:             "Forbidden With Body",
			filterName:      "opaAuthorizeRequestWithBody",
			bundleName:      "somebundle.tar.gz",
			regoQuery:       "envoy/authz/allow_body",
			requestMethod:   "POST",
			body:            `{ "target_id" : "wrong id" }`,
			requestHeaders:  map[string][]string{"content-type": {"application/json"}},
			requestPath:     "/allow_body",
			expectedStatus:  http.StatusForbidden,
			expectedBody:    "",
			expectedHeaders: make(http.Header),
			backendHeaders:  make(http.Header),
			removeHeaders:   make(http.Header),
		},
		{
			msg:             "GET against body protected endpoint",
			filterName:      "opaAuthorizeRequestWithBody",
			bundleName:      "somebundle.tar.gz",
			regoQuery:       "envoy/authz/allow_body",
			requestMethod:   "GET",
			requestHeaders:  map[string][]string{"content-type": {"application/json"}},
			requestPath:     "/allow_body",
			expectedStatus:  http.StatusForbidden,
			expectedBody:    "",
			expectedHeaders: make(http.Header),
			backendHeaders:  make(http.Header),
			removeHeaders:   make(http.Header),
		},
		{
			msg:             "Broken Body",
			filterName:      "opaAuthorizeRequestWithBody",
			bundleName:      "somebundle.tar.gz",
			regoQuery:       "envoy/authz/allow_body",
			requestMethod:   "POST",
			body:            `{ "target_id" / "wrong id" }`,
			requestHeaders:  map[string][]string{"content-type": {"application/json"}},
			requestPath:     "/allow_body",
			expectedStatus:  http.StatusBadRequest,
			expectedBody:    "",
			expectedHeaders: make(http.Header),
			backendHeaders:  make(http.Header),
			removeHeaders:   make(http.Header),
		},
		{
			msg:             "Chained OPA filter with body",
			filterName:      "opaAuthorizeRequestWithBody",
			extraeskip:      `-> opaAuthorizeRequestWithBody("somebundle.tar.gz")`,
			bundleName:      "somebundle.tar.gz",
			regoQuery:       "envoy/authz/allow_body",
			requestMethod:   "POST",
			body:            `{ "target_id" : "123456" }`,
			requestHeaders:  map[string][]string{"content-type": {"application/json"}},
			requestPath:     "/allow_body",
			expectedStatus:  http.StatusOK,
			expectedBody:    "Welcome!",
			expectedHeaders: make(http.Header),
			backendHeaders:  make(http.Header),
			removeHeaders:   make(http.Header),
		},
		{
<<<<<<< HEAD
			msg:             "Decision id in request header",
			filterName:      "opaAuthorizeRequest",
			bundleName:      "somebundle.tar.gz",
			regoQuery:       "envoy/authz/allow_object_decision_id_in_header",
			requestMethod:   "POST",
			body:            `{ "target_id" : "123456" }`,
			requestHeaders:  map[string][]string{"content-type": {"application/json"}},
			requestPath:     "/allow/structured",
			expectedStatus:  http.StatusOK,
			expectedBody:    "Welcome!",
			expectedHeaders: map[string][]string{"Decision-Id": {"some-random-decision-id-generated-during-evaluation"}},
			backendHeaders:  make(http.Header),
			removeHeaders:   make(http.Header),
=======
			msg:               "Invalid UTF-8 in Path",
			filterName:        "opaAuthorizeRequest",
			bundleName:        "somebundle.tar.gz",
			regoQuery:         "envoy/authz/allow",
			requestPath:       "/allow/%c0%ae%c0%ae",
			requestMethod:     "GET",
			contextExtensions: "",
			expectedStatus:    http.StatusBadRequest,
			expectedBody:      "",
			expectedHeaders:   make(http.Header),
			backendHeaders:    make(http.Header),
			removeHeaders:     make(http.Header),
>>>>>>> 9bf19e4e
		},
	} {
		t.Run(ti.msg, func(t *testing.T) {
			t.Logf("Running test for %v", ti)
			clientServer := httptest.NewServer(http.HandlerFunc(func(w http.ResponseWriter, r *http.Request) {
				w.Write([]byte("Welcome!"))
				assert.True(t, isHeadersPresent(t, ti.backendHeaders, r.Header), "Enriched request header is absent.")
				assert.True(t, isHeadersAbsent(t, ti.removeHeaders, r.Header), "Unwanted HTTP Headers present.")

				body, err := io.ReadAll(r.Body)
				if err != nil {
					t.Fatal(err)
				}
				assert.Equal(t, ti.body, string(body))
			}))
			defer clientServer.Close()

			opaControlPlane := opasdktest.MustNewServer(
				opasdktest.MockBundle("/bundles/"+ti.bundleName, map[string]string{
					"main.rego": `
						package envoy.authz

						default allow = false

						allow {
							input.parsed_path = [ "allow" ]
						}

						allow_context_extensions {
							input.attributes.contextExtensions["com.mycompany.myprop"] == "myvalue"
						}

						allow_runtime_environment {
							opa.runtime().config.labels.environment == "test"
						}
						
						default allow_object = {
							"allowed": false,
							"headers": {"x-ext-auth-allow": "no"},
							"body": "Unauthorized Request",
							"http_status": 401
						}
						  
						allow_object = response {
							input.parsed_path = [ "allow", "structured" ]
							response := {
								"allowed": true,
								"headers": {
									"x-consumer": "x-consumer header value"
								},
								"request_headers_to_remove" : [
									"x-remove-me",
									"absent-header"
								],
								"response_headers_to_add": {
									"x-response-header": "a response header value",
									"server": "server header"
								}
							}
						}

						allow_wrong_type := "true"

						allow_object_invalid_headers_to_remove := {
							"allowed": true,
							"request_headers_to_remove": "bogus string instead of object"
						}

						allow_object_invalid_headers := {
							"allowed": true,
							"headers": "bogus string instead of object"
						}

						default allow_body = false

						allow_body {
							input.parsed_body.target_id == "123456"
						}	
						
						decision_id := input.attributes.metadataContext.filterMetadata.open_policy_agent.decision_id

						allow_object_decision_id_in_header = response {
						    input.parsed_path = ["allow", "structured"]
						    decision_id 
						    response := {
						        "allowed": true,
						        "response_headers_to_add": {
						            "decision-id": decision_id
						        }
						    }
						}
						`,
				}),
			)

			fr := make(filters.Registry)

			config := []byte(fmt.Sprintf(`{
				"services": {
					"test": {
						"url": %q
					}
				},
				"bundles": {
					"test": {
						"resource": "/bundles/{{ .bundlename }}"
					}
				},
				"labels": {
					"environment": "test"
				},
				"plugins": {
					"envoy_ext_authz_grpc": {    
						"path": %q,
						"dry-run": false    
					}
				}
			}`, opaControlPlane.URL(), ti.regoQuery))

			envoyMetaDataConfig := []byte(`{
				"filter_metadata": {
					"envoy.filters.http.header_to_metadata": {
						"policy_type": "ingress"
					}
				}
			}`)

			opts := make([]func(*openpolicyagent.OpenPolicyAgentInstanceConfig) error, 0)
			opts = append(opts,
				openpolicyagent.WithConfigTemplate(config),
				openpolicyagent.WithEnvoyMetadataBytes(envoyMetaDataConfig))

			opaFactory := openpolicyagent.NewOpenPolicyAgentRegistry(openpolicyagent.WithTracer(&tracingtest.Tracer{}))
			ftSpec := NewOpaAuthorizeRequestSpec(opaFactory, opts...)

			fr.Register(ftSpec)
			ftSpec = NewOpaAuthorizeRequestWithBodySpec(opaFactory, opts...)
			fr.Register(ftSpec)

			r := eskip.MustParse(fmt.Sprintf(`* -> %s("%s", "%s") %s -> "%s"`, ti.filterName, ti.bundleName, ti.contextExtensions, ti.extraeskip, clientServer.URL))

			proxy := proxytest.New(fr, r...)

			var bodyReader io.Reader
			if ti.body != "" {
				bodyReader = strings.NewReader(ti.body)
			}

			req, err := http.NewRequest(ti.requestMethod, proxy.URL+ti.requestPath, bodyReader)
			for name, values := range ti.removeHeaders {
				for _, value := range values {
					req.Header.Add(name, value) //adding the headers to validate removal.
				}
			}
			for name, values := range ti.requestHeaders {
				for _, value := range values {
					req.Header.Add(name, value)
				}
			}

			assert.NoError(t, err)

			rsp, err := proxy.Client().Do(req)
			assert.NoError(t, err)

			assert.Equal(t, ti.expectedStatus, rsp.StatusCode, "HTTP status does not match")

			assert.True(t, isHeadersPresent(t, ti.expectedHeaders, rsp.Header), "HTTP Headers do not match")

			defer rsp.Body.Close()
			body, err := io.ReadAll(rsp.Body)
			assert.NoError(t, err)
			assert.Equal(t, ti.expectedBody, string(body), "HTTP Body does not match")
		})
	}
}

func TestCreateFilterArguments(t *testing.T) {
	opaRegistry := openpolicyagent.NewOpenPolicyAgentRegistry()
	ftSpec := NewOpaAuthorizeRequestSpec(opaRegistry, openpolicyagent.WithConfigTemplate([]byte("")))

	_, err := ftSpec.CreateFilter([]interface{}{})
	assert.ErrorIs(t, err, filters.ErrInvalidFilterParameters)

	_, err = ftSpec.CreateFilter([]interface{}{"a bundle", "extra: value", "superfluous argument"})
	assert.ErrorIs(t, err, filters.ErrInvalidFilterParameters)
}

func isHeadersPresent(t *testing.T, expectedHeaders http.Header, headers http.Header) bool {
	for headerName, expectedValues := range expectedHeaders {
		actualValues, headerFound := headers[headerName]
		if !headerFound {
			return false
		}
		// since decision id is randomly generated we are just checking for not nil
		if headerName == "Decision-Id" {
			assert.NotNil(t, actualValues)
		} else {
			assert.ElementsMatch(t, expectedValues, actualValues)
		}
	}
	return true
}

func isHeadersAbsent(t *testing.T, unwantedHeaders http.Header, headers http.Header) bool {
	for headerName := range unwantedHeaders {
		if _, ok := headers[headerName]; ok {
			return false
		}
	}
	return true
}

const (
	tokenExp = 2 * time.Hour

	certPath = "../../../skptesting/cert.pem"
	keyPath  = "../../../skptesting/key.pem"
)

func BenchmarkAuthorizeRequest(b *testing.B) {
	b.Run("authorize-request-minimal", func(b *testing.B) {
		opaControlPlane := opasdktest.MustNewServer(
			opasdktest.MockBundle("/bundles/somebundle.tar.gz", map[string]string{
				"main.rego": `
					package envoy.authz

					default allow = false

					allow {
						input.parsed_path = [ "allow" ]
					}
				`,
			}),
		)

		f, err := createOpaFilter(opaControlPlane)
		assert.NoError(b, err)

		url, err := url.Parse("http://opa-authorized.test/somepath")
		assert.NoError(b, err)

		ctx := &filtertest.Context{
			FStateBag: map[string]interface{}{},
			FResponse: &http.Response{},
			FRequest: &http.Request{
				Header: map[string][]string{
					"Authorization": {"Bearer FOOBAR"},
				},
				URL: url,
			},
			FMetrics: &metricstest.MockMetrics{},
		}

		b.ResetTimer()
		b.ReportAllocs()

		for i := 0; i < b.N; i++ {
			f.Request(ctx)
		}
	})

	b.Run("authorize-request-jwt-validation", func(b *testing.B) {

		publicKey, err := os.ReadFile(certPath)
		if err != nil {
			log.Fatalf("Failed to read public key: %v", err)
		}

		opaControlPlane := opasdktest.MustNewServer(
			opasdktest.MockBundle("/bundles/somebundle.tar.gz", map[string]string{
				"main.rego": fmt.Sprintf(`
					package envoy.authz

					import future.keywords.if

					default allow = false

					public_key_cert := %q

					bearer_token := t if {
						v := input.attributes.request.http.headers.authorization
						startswith(v, "Bearer ")
						t := substring(v, count("Bearer "), -1)
					}

					allow if {
						[valid, _, payload] :=  io.jwt.decode_verify(bearer_token, {
							"cert": public_key_cert,
							"aud": "nqz3xhorr5"
						})
					
						valid
						
						payload.sub == "5974934733"
					}				
				`, publicKey),
			}),
		)

		f, err := createOpaFilter(opaControlPlane)
		assert.NoError(b, err)

		url, err := url.Parse("http://opa-authorized.test/somepath")
		assert.NoError(b, err)

		claims := jwt.MapClaims{
			"iss":   "https://some.identity.acme.com",
			"sub":   "5974934733",
			"aud":   "nqz3xhorr5",
			"iat":   time.Now().Add(-time.Minute).UTC().Unix(),
			"exp":   time.Now().Add(tokenExp).UTC().Unix(),
			"email": "someone@example.org",
		}

		token := jwt.NewWithClaims(jwt.SigningMethodRS256, claims)

		privKey, err := os.ReadFile(keyPath)
		if err != nil {
			log.Fatalf("Failed to read priv key: %v", err)
		}

		key, err := jwt.ParseRSAPrivateKeyFromPEM([]byte(privKey))
		if err != nil {
			log.Fatalf("Failed to parse RSA PEM: %v", err)
		}

		// Sign and get the complete encoded token as a string using the secret
		signedToken, err := token.SignedString(key)
		if err != nil {
			log.Fatalf("Failed to sign token: %v", err)
		}

		ctx := &filtertest.Context{
			FStateBag: map[string]interface{}{},
			FResponse: &http.Response{},
			FRequest: &http.Request{
				Header: map[string][]string{
					"Authorization": {fmt.Sprintf("Bearer %s", signedToken)},
				},
				URL: url,
			},
			FMetrics: &metricstest.MockMetrics{},
		}

		b.ResetTimer()
		b.ReportAllocs()

		for i := 0; i < b.N; i++ {
			f.Request(ctx)
			assert.False(b, ctx.FServed)
		}
	})
}

func createOpaFilter(opaControlPlane *opasdktest.Server) (filters.Filter, error) {
	config := []byte(fmt.Sprintf(`{
			"services": {
				"test": {
					"url": %q
				}
			},
			"bundles": {
				"test": {
					"resource": "/bundles/{{ .bundlename }}"
				}
			},
			"labels": {
				"environment": "test"
			},
			"plugins": {
				"envoy_ext_authz_grpc": {    
					"path": %q,
					"dry-run": false    
				}
			}
		}`, opaControlPlane.URL(), "envoy/authz/allow"))

	opaFactory := openpolicyagent.NewOpenPolicyAgentRegistry()
	spec := NewOpaAuthorizeRequestSpec(opaFactory, openpolicyagent.WithConfigTemplate(config))
	f, err := spec.CreateFilter([]interface{}{"somebundle.tar.gz"})
	return f, err
}<|MERGE_RESOLUTION|>--- conflicted
+++ resolved
@@ -256,7 +256,6 @@
 			removeHeaders:   make(http.Header),
 		},
 		{
-<<<<<<< HEAD
 			msg:             "Decision id in request header",
 			filterName:      "opaAuthorizeRequest",
 			bundleName:      "somebundle.tar.gz",
@@ -270,7 +269,8 @@
 			expectedHeaders: map[string][]string{"Decision-Id": {"some-random-decision-id-generated-during-evaluation"}},
 			backendHeaders:  make(http.Header),
 			removeHeaders:   make(http.Header),
-=======
+    },
+    {
 			msg:               "Invalid UTF-8 in Path",
 			filterName:        "opaAuthorizeRequest",
 			bundleName:        "somebundle.tar.gz",
@@ -283,7 +283,6 @@
 			expectedHeaders:   make(http.Header),
 			backendHeaders:    make(http.Header),
 			removeHeaders:     make(http.Header),
->>>>>>> 9bf19e4e
 		},
 	} {
 		t.Run(ti.msg, func(t *testing.T) {
