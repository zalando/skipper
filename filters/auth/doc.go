/*
Package auth provides authentication related filters.

Basic - Check Basic Authentication

The filter accepts two parameters, the first mandatory one is the path to the htpasswd file usually used with
Apache or nginx. The second one is the optional realm name that will be displayed in the browser. Each incoming
request will be validated against the password file, for more information which formats are currently supported
check "https://github.com/abbot/go-http-auth". Assuming that the MD5 version will be used, new entries can be generated like

	htpasswd -nbm myName myPassword

Embedding the filter in routes:

	generic: * -> basicAuth("/path/to/htpasswd") -> "https://internal.example.org";

	myRealm: Host("my.example.org")
	  -> basicAuth("/path/to/htpasswd", "My Website")
	  -> "https://my-internal.example.org";

OAuth2 - Check Bearer Tokens

The auth filter takes the incoming request, and tries to extract the
Bearer token from the Authorization header. Then it validates against
a configured service. Depending on the settings, it also can check if
the owner of the token belongs to a specific OAuth2 realm, and it can
check if it has at least one of the predefined scopes. If any of the
expectations are not met, it doesn't forward the request to the target
endpoint, but returns with status 401.

OAuth2 - Provider Configuration - Tokeninfo

To enable OAuth2 tokeninfo filters you have to set the CLI argument
-oauth2-tokeninfo-url=<OAuthTokeninfoURL>. Scopes and key value pairs
depend on the OAuth2 tokeninfo provider. AccessTokens has to be
accepted by your OAuth2 provider's TokeninfoURL. Filter names starting
with oauthTokeninfo will work on the returned data from
TokeninfoURL. The request from skipper to TokeninfoURL will use the
`Authorization: Bearer <access_token>` Header to do the request.

Additionally, you can also pass CLI argument
-oauth2-tokeninfo-timeout=<OAuthTokeninfoTimeout> to control the
default timeout duration for OAuth validation request. The default
tokeninfo timeout is 2s.

Example json output of the tokeninfo response could be:

    {
      "access_token": "<mytoken>",
      "client_id": "ztoken",
      "cn": "Jane Doe",
      "expires_in": "300",
      "grant_type": "password",
      "realm": "/employees",
      "scope": [
        "uid",
        "foo-r",
        "bar-w",
        "qux-rw"
      ],
      "token_type": "Bearer",
      "uid": "jdoe"
    }

OAuth2 - oauthTokeninfoAnyScope filter

The filter oauthTokeninfoAnyScope allows access if one of the scopes
is satisfied by the request.

    a: Path("/a") -> oauthTokeninfoAnyScope("uid") -> "https://internal.example.org/";
    b: Path("/b") -> oauthTokeninfoAnyScope("uid", "bar") -> "https://internal.example.org/";

OAuth - oauthTokeninfoAllScope() filter

The filter oauthTokeninfoAllScope allows access if all of the scopes
are satisfied by the request:

    a: Path("/a") -> oauthTokeninfoAllScope("uid") -> "https://internal.example.org/";
    b: Path("/b") -> oauthTokeninfoAllScope("uid", "bar") -> "https://internal.example.org/";

OAuth - oauthTokeninfoAnyKV() filter

The filter oauthTokeninfoAnyKV allows access if the token information
returned by OAuthTokeninfoURL has the given key and the given
value.

The following route has a filter definition, that one of the keys
"uid" or "foo" has the value "jdoe" or "bar". Additionally the second
will check if there is a "realm" "/employees":

    a: Path("/") -> oauthTokeninfoAnyKV("uid", "jdoe", "foo", "bar") -> "https://internal.example.org/";
    b: Path("/") -> oauthTokeninfoAnyKV("realm","/employees", "uid", "jdoe", "foo", "bar") -> "https://internal.example.org/";

Example json output of this tokeninfo response:

    {
      "access_token": "<mytoken>",
      "client_id": "ztoken",
      "cn": "Jane Doe",
      "expires_in": "300",
      "grant_type": "password",
      "realm": "/employees",
      "scope": [
        "uid",
        "foo-r",
        "bar-w",
        "qux-rw"
      ],
      "token_type": "Bearer",
      "uid": "jdoe"
    }

OAuth - oauthTokeninfoAllKV() filter

The filter oauthTokeninfoAllKV allows access if the token information
returned by OAuthTokeninfoURL has the given key and the given value.

The following route has a filter definition, that will check if all of
the key value pairs match. Here "uid" has to have the value "jdoe" and
"foo" has to have the value "bar". Additionally the second will
check if there is a "realm" "/employees":

    a: Path("/") -> oauthTokeninfoAllKV("uid", "jdoe", "foo", "bar") -> "https://internal.example.org/";
    b: Path("/") -> oauthTokeninfoAllKV("realm", "/employees", "uid", "jdoe", "foo", "bar") -> "https://internal.example.org/";

Example json output of this information response:

    {
      "access_token": "<mytoken>",
      "client_id": "ztoken",
      "cn": "John Doe",
      "expires_in": "300",
      "grant_type": "password",
      "foo": "bar",
      "realm": "/employees",
      "scope": [
        "uid",
        "foo-r",
        "bar-w",
        "qux-rw"
      ],
      "token_type": "Bearer",
      "uid": "jdoe"
    }


In case you are using any of the above 4 filters in your custom build,
you can call the `Close()` method to close the `quit` channel and
free up goroutines, to avoid goroutine leak

OAuth2 - Provider Configuration - Tokenintrospection

Provider configuration is dynamically done by
https://tools.ietf.org/html/draft-ietf-oauth-discovery-06#section-5,
which means a GET /.well-known/openid-configuration to the issuer URL.
Skipper will use the `introspection_endpoint` to configure the target
to query for information and use `claims_supported` to validate valid
filter configurations.

Example response from the openid-configuration endpoint:

    {
      "issuer"                : "https://issuer.example.com",
      "token_endpoint"        : "https://issuer.example.com/token",
      "introspection_endpoint": "https://issuer.example.com/token/introspect",
      "revocation_endpoint"   : "https://issuer.example.com/token/revoke",
      "authorization_endpoint": "https://issuer.example.com/login",
      "userinfo_endpoint"     : "https://issuer.example.com/userinfo",
      "jwks_uri"              : "https://issuer.example.com/token/certs",
      "response_types_supported": [
        "code",
        "token",
        "id_token",
        "code token",
        "code id_token",
        "token id_token",
        "code token id_token",
        "none"
      ],
      "subject_types_supported": [
        "public"
      ],
      "id_token_signing_alg_values_supported": [
        "RS256"
      ],
      "scopes_supported": [
        "openid",
        "email",
        "profile"
      ],
      "token_endpoint_auth_methods_supported": [
        "client_secret_post",
        "client_secret_basic"
      ],
      "claims_supported": [
        "aud",
        "email",
        "email_verified",
        "exp",
        "family_name",
        "given_name",
        "iat",
        "iss",
        "locale",
        "name",
        "picture",
        "sub"
      ],
      "code_challenge_methods_supported": [
        "plain",
        "S256"
      ]
    }

Additionally, you can also pass CLI argument
-oauth2-tokenintrospect-timeout=<OAuthTokenintrospectTimeout> to control the
default timeout duration for OAuth validation request. The default
tokenintrospect timeout is 2s.

All oauthTokenintrospection* filters will work on the tokenintrospect response.

Example json output of the tokenintrospect response could be:


    {
      "access_token": "<mytoken>",
      "client_id": "ztoken",
      "name": "Jane Doe",
      "expires_in": "300",
      "grant_type": "password",
      "active": true,
      "sub": "a-sub",
      "iss": "https://issuer.example.com"
      "realm": "/employees",
      "claims": {
        "uid": "jdoe",
        "email": "jdoe@example.com"
      },
      "scope": [
        "email",
        "foo-r",
      ],
      "token_type": "Bearer",
    }


OAuth2 - oauthTokenintrospectionAnyClaims filter

The filter oauthTokenintrospectionAnyClaims can be configured with
claims validated from the openid-configuration `claims_supported` and
will use the `introspection_endpoint` endpoint to query for
the token information.

The filter oauthTokenintrospectionAnyClaims allows access if the token
information has at least one of the claims in the token as configured
in the filter.

The following route has a filter definition, that will check if there
is one of the following claims in the token: "uid" or "email":

    a: Path("/") -> oauthTokenintrospectionAnyClaims("https://issuer.example.com", "uid", "email") -> "https://internal.example.org/";

OAuth2 - oauthTokenintrospectionAllClaims filter

The filter oauthTokenintrospectionAllClaims can be configured with
claims validated from the openid-configuration `claims_supported` and
will use the `introspection_endpoint` endpoint to query for
the token information.

The filter oauthTokenintrospectionAllClaims allows access if the token
information has at least one of the claims in the token as configured
in the filter.

The following route has a filter definition, that will check if there
all of the following claims in the token: "uid" and "email":

    a: Path("/") -> oauthTokenintrospectionAllClaims("https://issuer.example.com", "uid", "email") -> "https://internal.example.org/";

OAuth2 - oauthTokenintrospectionAnyKV filter

The filter oauthTokenintrospectionAnyKV will use the
`introspection_endpoint` endpoint from the openid-configuration to
query for the token information.

The filter oauthTokenintrospectionAnyKV allows access if the token
information has at least one of the key-value pairs in the token as
configured in the filter.

The following route has a filter definition, that will check if there
one of the following key-value pairs in the token: "uid=jdoe" or
"iss=https://issuer.example.com":

    a: Path("/") -> oauthTokenintrospectionAnyKV("https://issuer.example.com", "uid", "jdoe", "iss", "https://issuer.example.com") -> "https://internal.example.org/";

OAuth2 - oauthTokenintrospectionAllKV filter

The filter oauthTokenintrospectionAllKV will use the
`introspection_endpoint` endpoint from the openid-configuration to
query for the token information.

The filter oauthTokenintrospectionAnyKV allows access if the token
information has all of the key-value pairs in the token as
configured in the filter.

The following route has a filter definition, that will check if there
are all of the following key-value pairs in the token: "uid=jdoe" or
"iss=https://issuer.example.com":

    a: Path("/") -> oauthTokenintrospectionAllKV("https://issuer.example.com", "uid", "jdoe", "iss", "https://issuer.example.com") -> "https://internal.example.org/";

OAuth - auditLog() filter

The filter auditLog allows you to have an audit log for all
requests. This filter should be always set, before checking with auth
filters. To see only permitted access, you can set the auditLog()
filter after the auth filter.

    a: Path("/only-allowed-audit-log") -> oauthTokeninfoAnyScope("bar-w") -> auditLog() -> "https://internal.example.org/";
    b: Path("/all-access-requests-audit-log") -> auditLog() -> oauthTokeninfoAnyScope("foo-r") -> "https://internal.example.org/";

Webhook - webhook() filter

The filter webhook allows you to have a custom authentication and
authorization endpoint for a route.

    a: Path("/only-allowed-by-webhook") -> webhook("https://custom-webhook.example.org/auth") -> "https://protected-backend.example.org/";

<<<<<<< HEAD
Monitoring - monitoring() filter

TODO: Document and provide example.

	a: Path("/this-is-monitored") -> monitor() -> "https://example.org/";
=======
Forward Token - forwardToken() filter

The filter is used to forward the result of token introspection or token info to the backend.

	a: Path("/tokeninfo-protected") -> oauthTokeninfoAnyScope("uid") -> forwardToken("X-Tokeninfo-Forward") -> "https://internal.example.org";
	b: Path("tokenintrospection-protected") -> oauthTokenintrospectionAnyKV("uid") -> forwardToken("X-Tokenintrospection-Forward") -> "http://internal.example.org";
>>>>>>> b5f0335e

*/
package auth<|MERGE_RESOLUTION|>--- conflicted
+++ resolved
@@ -325,20 +325,24 @@
 
     a: Path("/only-allowed-by-webhook") -> webhook("https://custom-webhook.example.org/auth") -> "https://protected-backend.example.org/";
 
-<<<<<<< HEAD
-Monitoring - monitoring() filter
-
-TODO: Document and provide example.
-
-	a: Path("/this-is-monitored") -> monitor() -> "https://example.org/";
-=======
 Forward Token - forwardToken() filter
 
 The filter is used to forward the result of token introspection or token info to the backend.
 
 	a: Path("/tokeninfo-protected") -> oauthTokeninfoAnyScope("uid") -> forwardToken("X-Tokeninfo-Forward") -> "https://internal.example.org";
 	b: Path("tokenintrospection-protected") -> oauthTokenintrospectionAnyKV("uid") -> forwardToken("X-Tokenintrospection-Forward") -> "http://internal.example.org";
->>>>>>> b5f0335e
+
+
+API Monitoring - apimonitoring() filter
+
+The `apimonitoring` filter adds API related metrics to the monitoring.
+
+	a: Path("/this-is-monitored")
+		-> apimonitoring(
+			"ApiId: asd123",
+			"PathPat: foo/orders/{orderId}",
+			"PathPat: foo/orders/{orderId}/order_item/{orderItemId}")
+		-> "https://example.org/";
 
 */
 package auth