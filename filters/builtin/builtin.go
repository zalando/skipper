/*
Package builtin provides a small, generic set of filters.
*/
package builtin

import (
	"github.com/zalando/skipper/filters"
	"github.com/zalando/skipper/filters/accesslog"
	"github.com/zalando/skipper/filters/auth"
	"github.com/zalando/skipper/filters/circuit"
	"github.com/zalando/skipper/filters/cookie"
	"github.com/zalando/skipper/filters/cors"
	"github.com/zalando/skipper/filters/diag"
	"github.com/zalando/skipper/filters/flowid"
	logfilter "github.com/zalando/skipper/filters/log"
	"github.com/zalando/skipper/filters/ratelimit"
	"github.com/zalando/skipper/filters/tee"
	"github.com/zalando/skipper/filters/tracing"
	"github.com/zalando/skipper/loadbalancer"
	"github.com/zalando/skipper/script"
)

const (
	// Deprecated: use setRequestHeader or appendRequestHeader
	RequestHeaderName = "requestHeader"

	// Deprecated: use setResponseHeader or appendResponseHeader
	ResponseHeaderName = "responseHeader"

	// Deprecated: use redirectTo
	RedirectName = "redirect"

	SetRequestHeaderName     = "setRequestHeader"
	SetResponseHeaderName    = "setResponseHeader"
	AppendRequestHeaderName  = "appendRequestHeader"
	AppendResponseHeaderName = "appendResponseHeader"
	DropRequestHeaderName    = "dropRequestHeader"
	DropResponseHeaderName   = "dropResponseHeader"

	HealthCheckName     = "healthcheck"
	ModPathName         = "modPath"
	SetPathName         = "setPath"
	RedirectToName      = "redirectTo"
	RedirectToLowerName = "redirectToLower"
	StaticName          = "static"
	StripQueryName      = "stripQuery"
	PreserveHostName    = "preserveHost"
	StatusName          = "status"
	CompressName        = "compress"
	SetQueryName        = "setQuery"
	DropQueryName       = "dropQuery"
	InlineContentName   = "inlineContent"
	HeaderToQueryName   = "headerToQuery"
	QueryToHeaderName   = "queryToHeader"
)

// Returns a Registry object initialized with the default set of filter
// specifications found in the filters package. (including the builtin
// and the flowid subdirectories.)
func MakeRegistry() filters.Registry {
	r := make(filters.Registry)
	for _, s := range []filters.Spec{
		NewRequestHeader(),
		NewSetRequestHeader(),
		NewAppendRequestHeader(),
		NewDropRequestHeader(),
		NewResponseHeader(),
		NewSetResponseHeader(),
		NewAppendResponseHeader(),
		NewDropResponseHeader(),
		NewModPath(),
		NewSetPath(),
		NewDropQuery(),
		NewSetQuery(),
		NewHealthCheck(),
		NewStatic(),
		NewRedirect(),
		NewRedirectTo(),
		NewRedirectLower(),
		NewStripQuery(),
		NewInlineContent(),
		flowid.New(),
		PreserveHost(),
		NewStatus(),
		NewCompress(),
		NewCopyRequestHeader(),
		NewCopyResponseHeader(),
		NewHeaderToQuery(),
		NewQueryToHeader(),
		diag.NewRandom(),
		diag.NewLatency(),
		diag.NewBandwidth(),
		diag.NewChunks(),
		diag.NewBackendLatency(),
		diag.NewBackendBandwidth(),
		diag.NewBackendChunks(),
		tee.NewTee(),
		tee.NewTeeDeprecated(),
		tee.NewTeeNoFollow(),
		auth.NewBasicAuth(),
		cookie.NewRequestCookie(),
		cookie.NewResponseCookie(),
		cookie.NewJSCookie(),
		circuit.NewConsecutiveBreaker(),
		circuit.NewRateBreaker(),
		circuit.NewDisableBreaker(),
		ratelimit.NewLocalRatelimit(),
		ratelimit.NewRatelimit(),
		ratelimit.NewDisableRatelimit(),
		loadbalancer.NewDecide(),
		script.NewLuaScript(),
		cors.NewOrigin(),
		logfilter.NewUnverifiedAuditLog(),
		tracing.NewSpanName(),
		accesslog.NewAccessLogDisabled(),
<<<<<<< HEAD
		accesslog.NewDisableAccessLog(),
		accesslog.NewEnableAccessLog(),
=======
		auth.NewForwardToken(),
>>>>>>> 3a771121
	} {
		r.Register(s)
	}

	return r
}<|MERGE_RESOLUTION|>--- conflicted
+++ resolved
@@ -113,12 +113,9 @@
 		logfilter.NewUnverifiedAuditLog(),
 		tracing.NewSpanName(),
 		accesslog.NewAccessLogDisabled(),
-<<<<<<< HEAD
 		accesslog.NewDisableAccessLog(),
 		accesslog.NewEnableAccessLog(),
-=======
 		auth.NewForwardToken(),
->>>>>>> 3a771121
 	} {
 		r.Register(s)
 	}
