/*
Package builtin provides a small, generic set of filters.
*/
package builtin

import (
	"github.com/zalando/skipper/filters"
	"github.com/zalando/skipper/filters/accesslog"
	"github.com/zalando/skipper/filters/auth"
	"github.com/zalando/skipper/filters/circuit"
	"github.com/zalando/skipper/filters/cookie"
	"github.com/zalando/skipper/filters/cors"
	"github.com/zalando/skipper/filters/diag"
	"github.com/zalando/skipper/filters/flowid"
	logfilter "github.com/zalando/skipper/filters/log"
	"github.com/zalando/skipper/filters/ratelimit"
	"github.com/zalando/skipper/filters/rfc"
	"github.com/zalando/skipper/filters/scheduler"
	"github.com/zalando/skipper/filters/sed"
	"github.com/zalando/skipper/filters/tee"
	"github.com/zalando/skipper/filters/tracing"
	"github.com/zalando/skipper/script"
)

const (
<<<<<<< HEAD
	SetRequestHeaderName     = "setRequestHeader"
	SetResponseHeaderName    = "setResponseHeader"
	AppendRequestHeaderName  = "appendRequestHeader"
	AppendResponseHeaderName = "appendResponseHeader"
	DropRequestHeaderName    = "dropRequestHeader"
	DropResponseHeaderName   = "dropResponseHeader"
=======
	// Deprecated: use setRequestHeader or appendRequestHeader
	RequestHeaderName = "requestHeader"

	// Deprecated: use setResponseHeader or appendResponseHeader
	ResponseHeaderName = "responseHeader"

	// Deprecated: use redirectTo
	RedirectName = "redirect"

	SetRequestHeaderName            = "setRequestHeader"
	SetResponseHeaderName           = "setResponseHeader"
	AppendRequestHeaderName         = "appendRequestHeader"
	AppendResponseHeaderName        = "appendResponseHeader"
	DropRequestHeaderName           = "dropRequestHeader"
	DropResponseHeaderName          = "dropResponseHeader"
	SetContextRequestHeaderName     = "setContextRequestHeader"
	AppendContextRequestHeaderName  = "appendContextRequestHeader"
	SetContextResponseHeaderName    = "setContextResponseHeader"
	AppendContextResponseHeaderName = "appendContextResponseHeader"
>>>>>>> b825cb6e

	SetDynamicBackendHostFromHeader   = "setDynamicBackendHostFromHeader"
	SetDynamicBackendSchemeFromHeader = "setDynamicBackendSchemeFromHeader"
	SetDynamicBackendUrlFromHeader    = "setDynamicBackendUrlFromHeader"
	SetDynamicBackendHost             = "setDynamicBackendHost"
	SetDynamicBackendScheme           = "setDynamicBackendScheme"
	SetDynamicBackendUrl              = "setDynamicBackendUrl"

	HealthCheckName           = "healthcheck"
	ModPathName               = "modPath"
	SetPathName               = "setPath"
	ModRequestHeaderName      = "modRequestHeader"
	RedirectToName            = "redirectTo"
	RedirectToLowerName       = "redirectToLower"
	StaticName                = "static"
	StripQueryName            = "stripQuery"
	PreserveHostName          = "preserveHost"
	SetFastCgiFilenameName    = "setFastCgiFilename"
	StatusName                = "status"
	CompressName              = "compress"
	SetQueryName              = "setQuery"
	DropQueryName             = "dropQuery"
	InlineContentName         = "inlineContent"
	InlineContentIfStatusName = "inlineContentIfStatus"
	HeaderToQueryName         = "headerToQuery"
	QueryToHeaderName         = "queryToHeader"
)

// Returns a Registry object initialized with the default set of filter
// specifications found in the filters package. (including the builtin
// and the flowid subdirectories.)
func MakeRegistry() filters.Registry {
	r := make(filters.Registry)
	for _, s := range []filters.Spec{
		NewBackendIsProxy(),
		NewSetRequestHeader(),
		NewAppendRequestHeader(),
		NewDropRequestHeader(),
		NewSetResponseHeader(),
		NewAppendResponseHeader(),
		NewDropResponseHeader(),
		NewSetContextRequestHeader(),
		NewAppendContextRequestHeader(),
		NewSetContextResponseHeader(),
		NewAppendContextResponseHeader(),
		NewModPath(),
		NewSetPath(),
		NewModRequestHeader(),
		NewDropQuery(),
		NewSetQuery(),
		NewHealthCheck(),
		NewStatic(),
		NewRedirectTo(),
		NewRedirectLower(),
		NewStripQuery(),
		NewInlineContent(),
		NewInlineContentIfStatus(),
		flowid.New(),
		PreserveHost(),
		NewSetFastCgiFilename(),
		NewStatus(),
		NewCompress(),
		NewCopyRequestHeader(),
		NewCopyResponseHeader(),
		NewHeaderToQuery(),
		NewQueryToHeader(),
		NewSetDynamicBackendHostFromHeader(),
		NewSetDynamicBackendSchemeFromHeader(),
		NewSetDynamicBackendUrlFromHeader(),
		NewSetDynamicBackendHost(),
		NewSetDynamicBackendScheme(),
		NewSetDynamicBackendUrl(),
		NewOriginMarkerSpec(),
		diag.NewRandom(),
		diag.NewLatency(),
		diag.NewBandwidth(),
		diag.NewChunks(),
		diag.NewBackendLatency(),
		diag.NewBackendBandwidth(),
		diag.NewBackendChunks(),
		diag.NewAbsorb(),
		diag.NewLogHeader(),
		tee.NewTee(),
		tee.NewTeeNoFollow(),
		sed.New(),
		sed.NewDelimited(),
		sed.NewRequest(),
		sed.NewDelimitedRequest(),
		auth.NewBasicAuth(),
		cookie.NewRequestCookie(),
		cookie.NewResponseCookie(),
		cookie.NewJSCookie(),
		circuit.NewConsecutiveBreaker(),
		circuit.NewRateBreaker(),
		circuit.NewDisableBreaker(),
		ratelimit.NewClientRatelimit(),
		ratelimit.NewRatelimit(),
		ratelimit.NewClusterRateLimit(),
		ratelimit.NewClusterClientRateLimit(),
		ratelimit.NewDisableRatelimit(),
		script.NewLuaScript(),
		cors.NewOrigin(),
		logfilter.NewUnverifiedAuditLog(),
		tracing.NewSpanName(),
		tracing.NewBaggageToTagFilter(),
		tracing.NewTag(),
		accesslog.NewDisableAccessLog(),
		accesslog.NewEnableAccessLog(),
		auth.NewForwardToken(),
		scheduler.NewLIFO(),
		scheduler.NewLIFOGroup(),
		rfc.NewPath(),
	} {
		r.Register(s)
	}

	return r
}<|MERGE_RESOLUTION|>--- conflicted
+++ resolved
@@ -23,23 +23,6 @@
 )
 
 const (
-<<<<<<< HEAD
-	SetRequestHeaderName     = "setRequestHeader"
-	SetResponseHeaderName    = "setResponseHeader"
-	AppendRequestHeaderName  = "appendRequestHeader"
-	AppendResponseHeaderName = "appendResponseHeader"
-	DropRequestHeaderName    = "dropRequestHeader"
-	DropResponseHeaderName   = "dropResponseHeader"
-=======
-	// Deprecated: use setRequestHeader or appendRequestHeader
-	RequestHeaderName = "requestHeader"
-
-	// Deprecated: use setResponseHeader or appendResponseHeader
-	ResponseHeaderName = "responseHeader"
-
-	// Deprecated: use redirectTo
-	RedirectName = "redirect"
-
 	SetRequestHeaderName            = "setRequestHeader"
 	SetResponseHeaderName           = "setResponseHeader"
 	AppendRequestHeaderName         = "appendRequestHeader"
@@ -50,7 +33,6 @@
 	AppendContextRequestHeaderName  = "appendContextRequestHeader"
 	SetContextResponseHeaderName    = "setContextResponseHeader"
 	AppendContextResponseHeaderName = "appendContextResponseHeader"
->>>>>>> b825cb6e
 
 	SetDynamicBackendHostFromHeader   = "setDynamicBackendHostFromHeader"
 	SetDynamicBackendSchemeFromHeader = "setDynamicBackendSchemeFromHeader"
