--- conflicted
+++ resolved
@@ -2,7 +2,6 @@
 
 import (
 	"fmt"
-	"github.com/zalando/skipper/filters"
 	"net/http"
 	"net/http/pprof"
 	"strings"
@@ -54,13 +53,9 @@
 // Metrics is the generic interface that all the required backends
 // should implement to be an skipper metrics compatible backend.
 type Metrics interface {
-<<<<<<< HEAD
-	filters.Metrics
-=======
 	MeasureSince(key string, start time.Time)
 	IncCounter(key string)
 	IncCounterBy(key string, value int64)
->>>>>>> 0d4b8e3a
 	MeasureRouteLookup(start time.Time)
 	MeasureFilterRequest(filterName string, start time.Time)
 	MeasureAllFiltersRequest(routeId string, start time.Time)
