--- conflicted
+++ resolved
@@ -24,7 +24,9 @@
       - run: go version
       - run: sudo apt-get install redis-server
       - run: make deps
-<<<<<<< HEAD
+      - run: make check-fmt
+      - run: make vet
+      - run: make staticcheck
       - run: make cicheck
   buildx:
     runs-on: ubuntu-latest
@@ -45,10 +47,4 @@
       - run: IMAGE=registry-write.opensource.zalan.do/pathfinder/skipper:${RELEASE_VERSION}
       - run: make docker.build.arm64
       - run: make docker.build.armv7
-      - run: make docker.build.amd64
-=======
-      - run: make check-fmt
-      - run: make vet
-      - run: make staticcheck
-      - run: make cicheck
->>>>>>> 100ef1b5
+      - run: make docker.build.amd64