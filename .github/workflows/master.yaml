--- conflicted
+++ resolved
@@ -47,17 +47,11 @@
     - id: job-id
       env:
         GH_TOKEN: ${{ github.token }}
-<<<<<<< HEAD
       run: echo ID=$(gh api /repos/$GITHUB_REPOSITORY/actions/runs/$GITHUB_RUN_ID/jobs | jq -r '.jobs[0].id') >> "$GITHUB_OUTPUT"
     - id: thread-key
       run: echo KEY=$(date +"%d-%m-%y") >> "$GITHUB_OUTPUT"
     - run: >-
         curl
-=======
-      run: echo ID=$(gh api /repos/$GITHUB_REPOSITORY/actions/runs/$GITHUB_RUN_ID/jobs | jq -r '.jobs[0].id') >> "$GITHUB_OUTPUT" 
-    - run: >- 
-        curl 
->>>>>>> cd1ea20d
         -H 'content-type:application/json'
         "${{ secrets.INTERNAL_CHAT_WEBHOOK }}&messageReplyOption=REPLY_MESSAGE_FALLBACK_TO_NEW_THREAD"
         -d "{
