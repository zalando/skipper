/*
Package kubernetes implements Kubernetes Ingress support for Skipper.

See: http://kubernetes.io/docs/user-guide/ingress/

The package provides a Skipper DataClient implementation that can be used to access the Kubernetes API for
ingress resources and generate routes based on them. The client polls for the ingress settings, and there is no
need for a separate controller. On the other hand, it doesn't provide a full Ingress solution alone, because it
doesn't do any load balancer configuration or DNS updates. For a full Ingress solution, it is possible to use
Skipper together with Kube-ingress-aws-controller, which targets AWS and takes care of the load balancer setup
for Kubernetes Ingress.

See: https://github.com/zalando-incubator/kube-ingress-aws-controller

Both Kube-ingress-aws-controller and Skipper Kubernetes are part of the larger project, Kubernetes On AWS:

https://github.com/zalando-incubator/kubernetes-on-aws/

Ingress shutdown by healthcheck

The Kubernetes ingress client catches TERM signals when the ProvideHealthcheck option is enabled, and reports
failing healthcheck after the signal was received. This means that, when the Ingress client is responsible for
the healthcheck of the cluster, and the Skipper process receives the TERM signal, it won't exit by itself
immediately, but will start reporting failures on healthcheck requests. Until it gets killed by the kubelet,
Skipper keeps serving the requests in this case.
*/
package kubernetes

import (
	"bytes"
	"crypto/tls"
	"crypto/x509"
	"encoding/json"
	"errors"
	"fmt"
	"io"
	"io/ioutil"
	"net"
	"net/http"
	"os"
	"os/signal"
	"regexp"
	"strings"
	"syscall"
	"time"

	log "github.com/sirupsen/logrus"
	"github.com/zalando/skipper/eskip"
	"github.com/zalando/skipper/filters/builtin"
	"github.com/zalando/skipper/predicates/source"
	"github.com/zalando/skipper/predicates/traffic"
)

// FEATURE:
// - provide option to limit the used namespaces?

const (
	defaultKubernetesURL        = "http://localhost:8001"
	ingressesURI                = "/apis/extensions/v1beta1/ingresses"
	ingressClassKey             = "kubernetes.io/ingress.class"
	defaultIngressClass         = "skipper"
	serviceURIFmt               = "/api/v1/namespaces/%s/services/%s"
	serviceAccountDir           = "/var/run/secrets/kubernetes.io/serviceaccount/"
	serviceAccountTokenKey      = "token"
	serviceAccountRootCAKey     = "ca.crt"
	serviceHostEnvVar           = "KUBERNETES_SERVICE_HOST"
	servicePortEnvVar           = "KUBERNETES_SERVICE_PORT"
	healthcheckRouteID          = "kube__healthz"
	httpRedirectRouteID         = "kube__redirect"
	healthcheckPath             = "/kube-system/healthz"
	backendWeightsAnnotationKey = "zalando.org/backend-weights"
)

var internalIPs = []interface{}{
	"10.0.0.0/8",
	"192.168.0.0/16",
	"172.16.0.0/12",
	"127.0.0.1/8",
	"fd00::/8",
	"::1/128",
}

// Options is used to initialize the Kubernetes DataClient.
type Options struct {
	// KubernetesInCluster defines if skipper is deployed and running in the kubernetes cluster
	// this would make authentication with API server happen through the service account, rather than
	// running along side kubectl proxy
	KubernetesInCluster bool

	// KubernetesURL is used as the base URL for Kubernetes API requests. Defaults to http://localhost:8001.
	// (TBD: support in-cluster operation by taking the address and certificate from the standard Kubernetes
	// environment variables.)
	KubernetesURL string

	// ProvideHealthcheck, when set, tells the data client to append a healthcheck route to the ingress
	// routes in case of successfully receiving the ingress items from the API (even if individual ingress
	// items may be invalid), or a failing healthcheck route when the API communication fails. The
	// healthcheck endpoint can be accessed from internal IPs on any hostname, with the path
	// /kube-system/healthz.
	//
	// When used in a custom configuration, the current filter registry needs to include the status()
	// filter, and the available predicates need to include the Source() predicate.
	ProvideHealthcheck bool

	// ProvideHTTPSRedirect, when set, tells the data client to append an HTTPS redirect route to the
	// ingress routes. This route will detect the X-Forwarded-Proto=http and respond with a 301 message
	// to the HTTPS equivalent of the same request (using the redirectTo(301, "https:") filter). The
	// X-Forwarded-Proto and X-Forwarded-Port is expected to be set by the load balancer.
	//
	// (See also https://github.com/zalando-incubator/kube-ingress-aws-controller as part of the
	// https://github.com/zalando-incubator/kubernetes-on-aws project.)
	ProvideHTTPSRedirect bool

	// IngressClass is a regular expression to filter only those ingresses that match. If an ingress does
	// not have a class annotation or the annotation is an empty string, skipper will load it. The default
	// value for the ingress class is 'skipper'.
	//
	// For further information see:
	//		https://github.com/nginxinc/kubernetes-ingress/tree/master/examples/multiple-ingress-controllers
	IngressClass string

	// Noop, WIP.
	ForceFullUpdatePeriod time.Duration
}

// Client is a Skipper DataClient implementation used to create routes based on Kubernetes Ingress settings.
type Client struct {
	httpClient           *http.Client
	apiURL               string
	provideHealthcheck   bool
	provideHTTPSRedirect bool
	token                string
	current              map[string]*eskip.Route
	termReceived         bool
	sigs                 chan os.Signal
	ingressClass         *regexp.Regexp
}

var nonWord = regexp.MustCompile("\\W")

var (
	errServiceNotFound      = errors.New("service not found")
	errServicePortNotFound  = errors.New("service port not found")
	errAPIServerURLNotFound = errors.New("kubernetes API server URL could not be constructed from env vars")
	errInvalidCertificate   = errors.New("invalid CA")
)

// New creates and initializes a Kubernetes DataClient.
func New(o Options) (*Client, error) {
	httpClient, err := buildHTTPClient(serviceAccountDir+serviceAccountRootCAKey, o.KubernetesInCluster)
	if err != nil {
		return nil, err
	}

	apiURL, err := buildAPIURL(o)
	if err != nil {
		return nil, err
	}

	token, err := readServiceAccountToken(serviceAccountDir+serviceAccountTokenKey, o.KubernetesInCluster)
	if err != nil {
		return nil, err
	}

	ingCls := defaultIngressClass
	if o.IngressClass != "" {
		ingCls = o.IngressClass
	}

	ingClsRx, err := regexp.Compile(ingCls)
	if err != nil {
		return nil, err
	}

	log.Debugf("running in-cluster: %t. api server url: %s. provide health check: %t. ingress.class filter: %s", o.KubernetesInCluster, apiURL, o.ProvideHealthcheck, ingCls)

	var sigs chan os.Signal
	if o.ProvideHealthcheck {
		log.Info("register sigterm handler")
		sigs = make(chan os.Signal, 1)
		signal.Notify(sigs, syscall.SIGTERM)
	}

	return &Client{
		httpClient:           httpClient,
		apiURL:               apiURL,
		provideHealthcheck:   o.ProvideHealthcheck,
		provideHTTPSRedirect: o.ProvideHTTPSRedirect,
		current:              make(map[string]*eskip.Route),
		token:                token,
		sigs:                 sigs,
		ingressClass:         ingClsRx,
	}, nil
}

func readServiceAccountToken(tokenFilePath string, inCluster bool) (string, error) {
	if !inCluster {
		return "", nil
	}

	bToken, err := ioutil.ReadFile(tokenFilePath)
	if err != nil {
		return "", err
	}

	return string(bToken), nil
}

func buildHTTPClient(certFilePath string, inCluster bool) (*http.Client, error) {
	if !inCluster {
		return http.DefaultClient, nil
	}

	rootCA, err := ioutil.ReadFile(certFilePath)
	if err != nil {
		return nil, err
	}
	certPool := x509.NewCertPool()
	if !certPool.AppendCertsFromPEM(rootCA) {
		return nil, errInvalidCertificate
	}

	tlsConfig := &tls.Config{
		MinVersion: tls.VersionTLS12,
		RootCAs:    certPool,
	}

	transport := &http.Transport{
		TLSClientConfig: tlsConfig,
	}

	return &http.Client{
		Transport: transport,
	}, nil
}

func buildAPIURL(o Options) (string, error) {
	if !o.KubernetesInCluster {
		if o.KubernetesURL == "" {
			return defaultKubernetesURL, nil
		}
		return o.KubernetesURL, nil
	}

	host, port := os.Getenv(serviceHostEnvVar), os.Getenv(servicePortEnvVar)
	if host == "" || port == "" {
		return "", errAPIServerURLNotFound
	}

	return "https://" + net.JoinHostPort(host, port), nil
}

func (c *Client) createRequest(method, url string, body io.Reader) (*http.Request, error) {
	req, err := http.NewRequest(method, url, body)
	if err != nil {
		return nil, err
	}

	if c.token != "" {
		req.Header.Set("Authorization", "Bearer "+c.token)
	}

	return req, nil
}

func (c *Client) getJSON(uri string, a interface{}) error {
	url := c.apiURL + uri
	log.Debugf("making request to: %s", url)

	req, err := c.createRequest("GET", url, nil)
	if err != nil {
		return err
	}

	rsp, err := c.httpClient.Do(req)
	if err != nil {
		log.Debugf("request to %s failed: %v", url, err)
		return err
	}

	log.Debugf("request to %s succeeded", url)
	defer rsp.Body.Close()

	if rsp.StatusCode != http.StatusOK {
		log.Debugf("request failed, status: %d, %s", rsp.StatusCode, rsp.Status)
		return fmt.Errorf("request failed, status: %d, %s", rsp.StatusCode, rsp.Status)
	}

	b := bytes.NewBuffer(nil)
	if _, err := io.Copy(b, rsp.Body); err != nil {
		log.Debugf("reading response body failed: %v", err)
		return err
	}

	err = json.Unmarshal(b.Bytes(), a)
	if err != nil {
		log.Debugf("invalid response format: %v", err)
	}

	return err
}

// TODO:
// - check if it can be batched
// - check the existing controllers for cases when hunting for cluster ip
func (c *Client) getServiceURL(namespace, name string, port backendPort) (string, error) {
	log.Debugf("requesting service: %s/%s", namespace, name)
	url := fmt.Sprintf(serviceURIFmt, namespace, name)
	var s service
	if err := c.getJSON(url, &s); err != nil {
		return "", err
	}

	if s.Spec == nil {
		log.Debug("invalid service datagram, missing spec")
		return "", errServiceNotFound
	}

	if p, ok := port.number(); ok {
		log.Debugf("service port as number: %d", p)
		return fmt.Sprintf("http://%s:%d", s.Spec.ClusterIP, p), nil
	}

	pn, _ := port.name()
	for _, pi := range s.Spec.Ports {
		if pi.Name == pn {
			log.Debugf("service port found by name: %s -> %d", pn, pi.Port)
			return fmt.Sprintf("http://%s:%d", s.Spec.ClusterIP, pi.Port), nil
		}
	}

	log.Debugf("service port not found by name: %s", pn)
	return "", errServicePortNotFound
}

// TODO: find a nicer way to autogenerate route IDs
func routeID(namespace, name, host, path, backend string) string {
	namespace = nonWord.ReplaceAllString(namespace, "_")
	name = nonWord.ReplaceAllString(name, "_")
	host = nonWord.ReplaceAllString(host, "_")
	path = nonWord.ReplaceAllString(path, "_")
	backend = nonWord.ReplaceAllString(backend, "_")
	return fmt.Sprintf("kube_%s__%s__%s__%s__%s", namespace, name, host, path, backend)
}

// converts the default backend if any
func (c *Client) convertDefaultBackend(i *ingressItem) (*eskip.Route, bool, error) {
	// the usage of the default backend depends on what we want
	// we can generate a hostname out of it based on shared rules
	// and instructions in annotations, if there are no rules defined

	// this is a flaw in the ingress API design, because it is not on the hosts' level, but the spec
	// tells to match if no rule matches. This means that there is no matching rule on this ingress
	// and if there are multiple ingress items, then there is a race between them.
	if i.Spec.DefaultBackend == nil {
		return nil, false, nil
	}

	address, err := c.getServiceURL(
		i.Metadata.Namespace,
		i.Spec.DefaultBackend.ServiceName,
		i.Spec.DefaultBackend.ServicePort,
	)

	if err != nil {
		return nil, false, err
	}

	r := &eskip.Route{
		Id:      routeID(i.Metadata.Namespace, i.Metadata.Name, "", "", ""),
		Backend: address,
	}

	return r, true, nil
}

func (c *Client) convertPathRule(ns, name, host string, prule *pathRule, servicesURLs map[string]string) (*eskip.Route, error) {
	if prule.Backend == nil {
		return nil, fmt.Errorf("invalid path rule, missing backend in: %s/%s/%s", ns, name, host)
	}
	serviceKey := ns + prule.Backend.ServiceName + prule.Backend.ServicePort.String()
	var (
		address string
		err     error
	)
	if val, ok := servicesURLs[serviceKey]; !ok {
		address, err = c.getServiceURL(ns, prule.Backend.ServiceName, prule.Backend.ServicePort)
		if err != nil {
			return nil, err
		}
		servicesURLs[serviceKey] = address
		log.Debugf("New route for %s/%s/%s", ns, prule.Backend.ServiceName, prule.Backend.ServicePort)
	} else {
		address = val
		log.Debugf("Route for %s/%s/%s already known", ns, prule.Backend.ServiceName, prule.Backend.ServicePort)
	}

	var pathExpressions []string
	if prule.Path != "" {
		pathExpressions = []string{"^" + prule.Path}
	}

	r := &eskip.Route{
		Id:          routeID(ns, name, host, prule.Path, prule.Backend.ServiceName),
		PathRegexps: pathExpressions,
		Backend:     address,
	}

	// add traffic predicate if traffic weight is between 0.0 and 1.0
	if 0.0 < prule.Backend.Traffic && prule.Backend.Traffic < 1.0 {
		r.Predicates = []*eskip.Predicate{{
			Name: traffic.PredicateName,
			Args: []interface{}{prule.Backend.Traffic},
		}}
		log.Debugf("Traffic weight %.2f for backend '%s'", prule.Backend.Traffic, prule.Backend.ServiceName)
	}

	return r, nil
}

// logs if invalid, but proceeds with the valid ones
// should report failures in Ingress status
//
// TODO:
// - check how to set failures in ingress status
func (c *Client) ingressToRoutes(items []*ingressItem) []*eskip.Route {
	routes := make([]*eskip.Route, 0, len(items))
	for _, i := range items {
		if i.Metadata == nil || i.Metadata.Namespace == "" || i.Metadata.Name == "" ||
			i.Spec == nil {
			log.Warn("invalid ingress item: missing metadata")
			continue
		}

		if r, ok, err := c.convertDefaultBackend(i); ok {
			routes = append(routes, r)
		} else if err != nil {
			log.Errorf("error while converting default backend: %v", err)
		}

		// parse backend-weihgts annotation if it exists
		var backendWeights map[string]float64
		if backends, ok := i.Metadata.Annotations[backendWeightsAnnotationKey]; ok {
			err := json.Unmarshal([]byte(backends), &backendWeights)
			if err != nil {
				log.Errorf("error while parsing backend-weights annotation: %v", err)
			}
		}

		// We need this to avoid asking the k8s API for the same services
		servicesURLs := make(map[string]string)
		for _, rule := range i.Spec.Rules {
			if rule.Http == nil {
				log.Warn("invalid ingress item: rule missing http definitions")
				continue
			}

			// it is a regexp, would be better to have exact host, needs to be added in skipper
			// this wrapping is temporary and escaping is not the right thing to do
			// currently handled as mandatory
			host := []string{"^" + strings.Replace(rule.Host, ".", "[.]", -1) + "$"}

			// update Traffic field for each backend
			computeBackendWeights(backendWeights, rule)

			for _, prule := range rule.Http.Paths {
				if prule.Backend.Traffic > 0 {
					r, err := c.convertPathRule(i.Metadata.Namespace, i.Metadata.Name, rule.Host, prule, servicesURLs)
					if err != nil {
						// tolerate single rule errors
						//
						// TODO:
						// - check how to set failures in ingress status
						log.Errorf("error while getting service: %v", err)
						continue
					}

					r.HostRegexps = host
					routes = append(routes, r)
				}
			}
		}
	}

	return routes
}

// computeBackendWeights computes and sets the backend traffic weights on the
// rule backends.
// The traffic is calculated based on the following rules:
//
// * if no weight is defined for a backend it will get weight 0.
// * if no weights are specified for all backends of a path, then traffic will
//   be distributed equally.
//
// Each traffic weight is relative to the number of backends per path. If there
// are multiple backends per path the weight will be relative to the number of
// remaining backends for the path e.g. if the weight is specified as
//
//      backend-1: 0.2
//      backend-2: 0.6
//      backend-3: 0.2
//
// then the weight will be calculated to:
//
//      backend-1: 0.2
//      backend-2: 0.75
//      backend-3: 1.0
//
// where for a weight of 1.0 no Traffic predicate will be generated.
func computeBackendWeights(backendWeights map[string]float64, rule *rule) {
	type sumCount struct {
		sum   float64
		count int
	}

	// get backend weight sum and count of backends for all paths
	pathSumCount := make(map[string]*sumCount)
	for _, path := range rule.Http.Paths {
		sc, ok := pathSumCount[path.Path]
		if !ok {
			sc = &sumCount{}
			pathSumCount[path.Path] = sc
		}

		if weight, ok := backendWeights[path.Backend.ServiceName]; ok {
			sc.sum += weight
		} else {
			sc.count++
		}
	}

	// calculate traffic weight for each backend
	for _, path := range rule.Http.Paths {
		if sc, ok := pathSumCount[path.Path]; ok {
			if weight, ok := backendWeights[path.Backend.ServiceName]; ok {
				path.Backend.Traffic = weight / sc.sum
				// subtract weight from the sum in order to
				// give subsequent backends a higher relative
				// weight.
				sc.sum -= weight
			} else if sc.sum == 0 && sc.count > 0 {
				path.Backend.Traffic = 1.0 / float64(sc.count)
			}
			// reduce count by one in order to give subsequent
			// backends for the path a higher relative weight.
			sc.count--
		}
	}
}

func mapRoutes(r []*eskip.Route) map[string]*eskip.Route {
	m := make(map[string]*eskip.Route)
	for _, ri := range r {
		m[ri.Id] = ri
	}

	return m
}

func (c *Client) listRoutes() []*eskip.Route {
	l := make([]*eskip.Route, 0, len(c.current))
	for _, r := range c.current {
		l = append(l, r)
	}

	return l
}

// filterIngressesByClass will filter only the ingresses that have the valid class, these are
// the defined one, empty string class or not class at all
func (c *Client) filterIngressesByClass(items []*ingressItem) []*ingressItem {
	validIngs := []*ingressItem{}

	for _, ing := range items {
		// No metadata is the same as no annotations for us
		if ing.Metadata != nil {
			cls, ok := ing.Metadata.Annotations[ingressClassKey]
			// Skip loop iteration if not valid ingress (non defined, empty or non defined one)
			if ok && cls != "" && !c.ingressClass.MatchString(cls) {
				continue
			}
		}
		validIngs = append(validIngs, ing)
	}

	return validIngs
}

func (c *Client) loadAndConvert() ([]*eskip.Route, error) {
	var il ingressList
	log.Debugf("requesting ingresses")
	if err := c.getJSON(ingressesURI, &il); err != nil {
		log.Debugf("requesting all ingresses failed: %v", err)
		return nil, err
	}

	log.Debugf("all ingresses received: %d", len(il.Items))
	fItems := c.filterIngressesByClass(il.Items)
	log.Debugf("filtered ingresses by ingress class: %d", len(fItems))
	r := c.ingressToRoutes(fItems)
	log.Debugf("all routes created: %d", len(r))
	return r, nil
}

func healthcheckRoute(healthy bool) *eskip.Route {
	status := http.StatusOK
	if !healthy {
		status = http.StatusServiceUnavailable
	}

	return &eskip.Route{
		Id: healthcheckRouteID,
		Predicates: []*eskip.Predicate{{
			Name: source.Name,
			Args: internalIPs,
		}},
		Path: healthcheckPath,
		Filters: []*eskip.Filter{{
			Name: builtin.StatusName,
			Args: []interface{}{status}},
		},
		Shunt: true,
	}
}

func httpRedirectRoute() *eskip.Route {
	// the forwarded port and any-path (.*) is set to make sure that
	// the redirect route has a higher priority during matching than
	// the normal routes that may have max 2 predicates: path regexp
	// and host.
	return &eskip.Route{
		Id: httpRedirectRouteID,
		Headers: map[string]string{
			"X-Forwarded-Proto": "http",
		},
		HeaderRegexps: map[string][]string{
			"X-Forwarded-Port": []string{".*"},
		},
		PathRegexps: []string{".*"},
		Filters: []*eskip.Filter{{
			Name: "redirectTo",
			Args: []interface{}{float64(301), "https:"},
		}},
		Shunt: true,
	}
}

func (c *Client) hasReceivedTerm() bool {
	select {
	case s := <-c.sigs:
		log.Infof("shutdown, caused by %s, set health check to be unhealthy", s)
		c.termReceived = true
	default:
	}

	return c.termReceived
}

func (c *Client) LoadAll() ([]*eskip.Route, error) {
	log.Debug("loading all")
	r, err := c.loadAndConvert()
	if err != nil {
		log.Debugf("failed to load all: %v", err)
		return nil, err
	}

	// teardown handling: always healthy unless SIGTERM received
	if c.provideHealthcheck {
		healthy := !c.hasReceivedTerm()
		r = append(r, healthcheckRoute(healthy))
	}

	if c.provideHTTPSRedirect {
		r = append(r, httpRedirectRoute())
	}

	c.current = mapRoutes(r)
	log.Debugf("all routes loaded and mapped")

	return r, nil
}

// TODO: implement a force reset after some time
func (c *Client) LoadUpdate() ([]*eskip.Route, []string, error) {
	log.Debugf("polling for updates")
	r, err := c.loadAndConvert()
	if err != nil {
		log.Debugf("polling for updates failed: %v", err)
<<<<<<< HEAD
=======

		// moving the error handling decision to the data client,
		// preserving the previous state to the routing, except
		// for the healthcheck
		if c.provideHealthcheck {
			log.Error("error while receiving updated ingress routes;", err)
			hc := healthcheckRoute(false)
			c.current[healthcheckRouteID] = hc
			return []*eskip.Route{hc}, nil, nil
		}

>>>>>>> 33491bd9
		return nil, nil, err
	}

	next := mapRoutes(r)
	log.Debugf("next version of routes loaded and mapped")

	var (
		updatedRoutes []*eskip.Route
		deletedIDs    []string
	)

	for id := range c.current {
		if r, ok := next[id]; ok && r.String() != c.current[id].String() {
			updatedRoutes = append(updatedRoutes, r)
		} else if !ok && id != healthcheckRouteID && id != httpRedirectRouteID {
			deletedIDs = append(deletedIDs, id)
		}
	}

	for id, r := range next {
		if _, ok := c.current[id]; !ok {
			updatedRoutes = append(updatedRoutes, r)
		}
	}

	log.Debugf("diff taken, inserts/updates: %d, deletes: %d", len(updatedRoutes), len(deletedIDs))

	// teardown handling: always healthy unless SIGTERM received
	if c.provideHealthcheck {
		healthy := !c.hasReceivedTerm()
		hc := healthcheckRoute(healthy)
		next[healthcheckRouteID] = hc
		updatedRoutes = append(updatedRoutes, hc)
	}

	c.current = next
	return updatedRoutes, deletedIDs, nil
}<|MERGE_RESOLUTION|>--- conflicted
+++ resolved
@@ -687,20 +687,6 @@
 	r, err := c.loadAndConvert()
 	if err != nil {
 		log.Debugf("polling for updates failed: %v", err)
-<<<<<<< HEAD
-=======
-
-		// moving the error handling decision to the data client,
-		// preserving the previous state to the routing, except
-		// for the healthcheck
-		if c.provideHealthcheck {
-			log.Error("error while receiving updated ingress routes;", err)
-			hc := healthcheckRoute(false)
-			c.current[healthcheckRouteID] = hc
-			return []*eskip.Route{hc}, nil, nil
-		}
-
->>>>>>> 33491bd9
 		return nil, nil, err
 	}
 
