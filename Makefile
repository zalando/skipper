--- conflicted
+++ resolved
@@ -67,11 +67,7 @@
 
 clean:
 	go clean -i ./...
-<<<<<<< HEAD
-	rm bin/skipper bin/eskip bin/skoap
-=======
 	rm -rf .coverprofile-all .cover
->>>>>>> ab7fd970
 
 deps:
 	go get -t github.com/zalando/skipper/...
