--- conflicted
+++ resolved
@@ -960,12 +960,7 @@
 	}
 
 	proxySpanOpts := []ot.StartSpanOption{ot.Tags{
-<<<<<<< HEAD
-		SpanKindTag:       SpanKindClient,
-		SkipperRouteIDTag: ctx.route.Id,
-=======
 		SpanKindTag: SpanKindClient,
->>>>>>> f6bf0336
 	}}
 	if parentSpan := ot.SpanFromContext(req.Context()); parentSpan != nil {
 		proxySpanOpts = append(proxySpanOpts, ot.ChildOf(parentSpan.Context()))
@@ -974,13 +969,9 @@
 
 	u := cloneURL(req.URL)
 	u.RawQuery = ""
-<<<<<<< HEAD
-	p.tracing.setTag(ctx.proxySpan, HTTPUrlTag, u.String())
-=======
 	p.tracing.
 		setTag(ctx.proxySpan, HTTPUrlTag, u.String()).
 		setTag(ctx.proxySpan, SkipperRouteIDTag, ctx.route.Id)
->>>>>>> f6bf0336
 	p.setCommonSpanInfo(u, req, ctx.proxySpan)
 
 	carrier := ot.HTTPHeadersCarrier(req.Header)
@@ -1198,22 +1189,13 @@
 		loopCTX := ctx.clone()
 
 		loopSpanOpts := []ot.StartSpanOption{ot.Tags{
-<<<<<<< HEAD
-			SpanKindTag:       SpanKindServer,
-			SkipperRouteIDTag: ctx.route.Id,
-=======
 			SpanKindTag: SpanKindServer,
->>>>>>> f6bf0336
 		}}
 		if parentSpan := ot.SpanFromContext(ctx.request.Context()); parentSpan != nil {
 			loopSpanOpts = append(loopSpanOpts, ot.ChildOf(parentSpan.Context()))
 		}
 		loopSpan := p.tracing.tracer.StartSpan("loopback", loopSpanOpts...)
-<<<<<<< HEAD
-
-=======
 		p.tracing.setTag(loopSpan, SkipperRouteIDTag, ctx.route.Id)
->>>>>>> f6bf0336
 		p.setCommonSpanInfo(ctx.Request().URL, ctx.Request(), loopSpan)
 		ctx.parentSpan = loopSpan
 
@@ -1511,12 +1493,7 @@
 	var ctx *context
 
 	spanOpts := []ot.StartSpanOption{ot.Tags{
-<<<<<<< HEAD
-		SpanKindTag:     SpanKindServer,
-		HTTPRemoteIPTag: stripPort(r.RemoteAddr),
-=======
 		SpanKindTag: SpanKindServer,
->>>>>>> f6bf0336
 	}}
 	if wireContext, err := p.tracing.tracer.Extract(ot.HTTPHeaders, ot.HTTPHeadersCarrier(r.Header)); err == nil {
 		spanOpts = append(spanOpts, ext.RPCServerOption(wireContext))
@@ -1569,10 +1546,7 @@
 		r.URL.Path = rfc.PatchPath(r.URL.Path, r.URL.RawPath)
 	}
 
-<<<<<<< HEAD
-=======
 	p.tracing.setTag(span, HTTPRemoteIPTag, stripPort(r.RemoteAddr))
->>>>>>> f6bf0336
 	p.setCommonSpanInfo(r.URL, r, span)
 	r = r.WithContext(ot.ContextWithSpan(r.Context(), span))
 	r = r.WithContext(routing.NewContext(r.Context()))
