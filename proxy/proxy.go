--- conflicted
+++ resolved
@@ -127,15 +127,13 @@
 	// for a request.
 	DefaultHTTPStatus int
 
-<<<<<<< HEAD
 	// RateLimiters provides a registry that skipper can use to
 	// find the matching ratelimiter for backend requests. If not
 	// set, no ratelimits are used.
 	RateLimiters *ratelimit.Registry
-=======
+
 	// OpenTracer holds the tracer enabled for this proxy instance
 	OpenTracer ot.Tracer
->>>>>>> da5a6862
 }
 
 var (
