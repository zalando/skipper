--- conflicted
+++ resolved
@@ -728,11 +728,6 @@
 The above filter will set `foo-query-param` query param respectively to the `X-Foo-Header` header
 and will override the value if the queryparam exists already
 
-<<<<<<< HEAD
-## monitoring
-
-TODO: Document new filter.
-=======
 ## queryToHeader
 
 Filter which assigns the value of a given query param from the
@@ -769,4 +764,7 @@
 ```
 accessLogDisabled("false")
 ```
->>>>>>> 022d09ab
+
+## monitoring
+
+TODO: Document new filter.