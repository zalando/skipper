--- conflicted
+++ resolved
@@ -612,11 +612,7 @@
 		lbInstance = loadbalancer.New(o.LoadBalancerHealthCheckInterval)
 	}
 
-<<<<<<< HEAD
-	if err = findAndLoadPlugins(&o); err != nil {
-=======
 	if err := o.findAndLoadPlugins(); err != nil {
->>>>>>> f820b85b
 		return err
 	}
 
