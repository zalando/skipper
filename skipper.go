package skipper

import (
	"io"
	"net/http"
	"os"
	"path"
	"time"

	log "github.com/sirupsen/logrus"
	"github.com/zalando/skipper/circuit"
	"github.com/zalando/skipper/dataclients/kubernetes"
	"github.com/zalando/skipper/eskipfile"
	"github.com/zalando/skipper/etcd"
	"github.com/zalando/skipper/filters"
	"github.com/zalando/skipper/filters/builtin"
	"github.com/zalando/skipper/innkeeper"
	"github.com/zalando/skipper/logging"
	"github.com/zalando/skipper/metrics"
	"github.com/zalando/skipper/predicates/cookie"
	"github.com/zalando/skipper/predicates/interval"
	"github.com/zalando/skipper/predicates/query"
	"github.com/zalando/skipper/predicates/source"
	"github.com/zalando/skipper/predicates/traffic"
	"github.com/zalando/skipper/proxy"
	"github.com/zalando/skipper/ratelimit"
	"github.com/zalando/skipper/routing"
	"github.com/zalando/skipper/tracing"
)

const (
	defaultSourcePollTimeout   = 30 * time.Millisecond
	defaultRoutingUpdateBuffer = 1 << 5
)

// Options to start skipper.
type Options struct {

	// Network address that skipper should listen on.
	Address string

	// List of custom filter specifications.
	CustomFilters []filters.Spec

	// Urls of nodes in an etcd cluster, storing route definitions.
	EtcdUrls []string

	// Path prefix for skipper related data in the etcd storage.
	EtcdPrefix string

	// Timeout used for a single request when querying for updates
	// in etcd. This is independent of, and an addition to,
	// SourcePollTimeout. When not set, the internally defined 1s
	// is used.
	EtcdWaitTimeout time.Duration

	// Skip TLS certificate check for etcd connections.
	EtcdInsecure bool

	// If set enables skipper to generate based on ingress resources in kubernetes cluster
	Kubernetes bool

	// If set makes skipper authenticate with the kubernetes API server with service account assigned to the
	// skipper POD.
	// If omitted skipper will rely on kubectl proxy to authenticate with API server
	KubernetesInCluster bool

	// Kubernetes API base URL. Only makes sense if KubernetesInCluster is set to false. If omitted and
	// skipper is not running in-cluster, the default API URL will be used.
	KubernetesURL string

	// KubernetesHealthcheck, when Kubernetes ingress is set, indicates
	// whether an automatic healthcheck route should be generated. The
	// generated route will report healthyness when the Kubernetes API
	// calls are successful. The healthcheck endpoint is accessible from
	// internal IPs, with the path /kube-system/healthz.
	KubernetesHealthcheck bool

	// KubernetesHTTPSRedirect, when Kubernetes ingress is set, indicates
	// whether an automatic redirect route should be generated to redirect
	// HTTP requests to their HTTPS equivalent. The generated route will
	// match requests with the X-Forwarded-Proto and X-Forwarded-Port,
	// expected to be set by the load-balancer.
	KubernetesHTTPSRedirect bool

	// KubernetesIngressClass is a regular expression, that will make
	// skipper load only the ingress resources that that have a matching
	// kubernetes.io/ingress.class annotation. For backwards compatibility,
	// the ingresses without an annotation, or an empty annotation, will
	// be loaded, too.
	KubernetesIngressClass string

	// API endpoint of the Innkeeper service, storing route definitions.
	InnkeeperUrl string

	// Fixed token for innkeeper authentication. (Used mainly in
	// development environments.)
	InnkeeperAuthToken string

	// Filters to be prepended to each route loaded from Innkeeper.
	InnkeeperPreRouteFilters string

	// Filters to be appended to each route loaded from Innkeeper.
	InnkeeperPostRouteFilters string

	// Skip TLS certificate check for Innkeeper connections.
	InnkeeperInsecure bool

	// OAuth2 URL for Innkeeper authentication.
	OAuthUrl string

	// Directory where oauth credentials are stored, with file names:
	// client.json and user.json.
	OAuthCredentialsDir string

	// The whitespace separated list of OAuth2 scopes.
	OAuthScope string

	// File containing static route definitions.
	RoutesFile string

	// Polling timeout of the routing data sources.
	SourcePollTimeout time.Duration

	// Deprecated. See ProxyFlags. When used together with ProxyFlags,
	// the values will be combined with |.
	ProxyOptions proxy.Options

	// Flags controlling the proxy behavior.
	ProxyFlags proxy.Flags

	// Tells the proxy maximum how many idle connections can it keep
	// alive.
	IdleConnectionsPerHost int

	// Defines the time period of how often the idle connections maintained
	// by the proxy are closed.
	CloseIdleConnsPeriod time.Duration

	// Flag indicating to ignore trailing slashes in paths during route
	// lookup.
	IgnoreTrailingSlash bool

	// Priority routes that are matched against the requests before
	// the standard routes from the data clients.
	PriorityRoutes []proxy.PriorityRoute

	// Specifications of custom, user defined predicates.
	CustomPredicates []routing.PredicateSpec

	// Custom data clients to be used together with the default etcd and Innkeeper.
	CustomDataClients []routing.DataClient

	// Dev mode. Currently this flag disables prioritization of the
	// consumer side over the feeding side during the routing updates to
	// populate the updated routes faster.
	DevMode bool

	// Network address for the support endpoints
	SupportListener string

	// Deprecated: Network address for the /metrics endpoint
	MetricsListener string

	// Skipper provides a set of metrics with different keys which are exposed via HTTP in JSON
	// You can customize those key names with your own prefix
	MetricsPrefix string

	// EnableProfile exposes profiling information on /profile of the
	// metrics listener.
	EnableProfile bool

	// Flag that enables reporting of the Go garbage collector statistics exported in debug.GCStats
	EnableDebugGcMetrics bool

	// Flag that enables reporting of the Go runtime statistics exported in runtime and specifically runtime.MemStats
	EnableRuntimeMetrics bool

	// If set, detailed response time metrics will be collected
	// for each route, additionally grouped by status and method.
	EnableServeRouteMetrics bool

	// If set, detailed response time metrics will be collected
	// for each host, additionally grouped by status and method.
	EnableServeHostMetrics bool

	// If set, detailed response time metrics will be collected
	// for each backend host
	EnableBackendHostMetrics bool

	// EnableAllFiltersMetrics enables collecting combined filter
	// metrics per each route. Without the DisableMetricsCompatibilityDefaults,
	// it is enabled by default.
	EnableAllFiltersMetrics bool

	// EnableCombinedResponseMetrics enables collecting response time
	// metrics combined for every route.
	EnableCombinedResponseMetrics bool

	// EnableRouteResponseMetrics enables collecting response time
	// metrics per each route. Without the DisableMetricsCompatibilityDefaults,
	// it is enabled by default.
	EnableRouteResponseMetrics bool

	// EnableRouteBackendErrorsCounters enables counters for backend
	// errors per each route. Without the DisableMetricsCompatibilityDefaults,
	// it is enabled by default.
	EnableRouteBackendErrorsCounters bool

	// EnableRouteStreamingErrorsCounters enables counters for streaming
	// errors per each route. Without the DisableMetricsCompatibilityDefaults,
	// it is enabled by default.
	EnableRouteStreamingErrorsCounters bool

	// EnableRouteBackendMetrics enables backend response time metrics
	// per each route. Without the DisableMetricsCompatibilityDefaults, it is
	// enabled by default.
	EnableRouteBackendMetrics bool

	// The following options, for backwards compatibility, are true
	// by default: EnableAllFiltersMetrics, EnableRouteResponseMetrics,
	// EnableRouteBackendErrorsCounters, EnableRouteStreamingErrorsCounters,
	// EnableRouteBackendMetrics. With this compatibility flag, the default
	// for these options can be set to false.
	DisableMetricsCompatibilityDefaults bool

	// Output file for the application log. Default value: /dev/stderr.
	//
	// When /dev/stderr or /dev/stdout is passed in, it will be resolved
	// to os.Stderr or os.Stdout.
	//
	// Warning: passing an arbitrary file will try to open it append
	// on start and use it, or fail on start, but the current
	// implementation doesn't support any more proper handling
	// of temporary failures or log-rolling.
	ApplicationLogOutput string

	// Application log prefix. Default value: "[APP]".
	ApplicationLogPrefix string

	// Output file for the access log. Default value: /dev/stderr.
	//
	// When /dev/stderr or /dev/stdout is passed in, it will be resolved
	// to os.Stderr or os.Stdout.
	//
	// Warning: passing an arbitrary file will try to open for append
	// it on start and use it, or fail on start, but the current
	// implementation doesn't support any more proper handling
	// of temporary failures or log-rolling.
	AccessLogOutput string

	// Disables the access log.
	AccessLogDisabled bool

	// Enables logs in JSON format
	AccessLogJSONEnabled bool

	DebugListener string

	//Path of certificate when using TLS
	CertPathTLS string
	//Path of key when using TLS
	KeyPathTLS string

	// Flush interval for upgraded Proxy connections
	BackendFlushInterval time.Duration

	// Experimental feature to handle protocol Upgrades for Websockets, SPDY, etc.
	ExperimentalUpgrade bool

	// MaxLoopbacks defines the maximum number of loops that the proxy can execute when the routing table
	// contains loop backends (<loopback>).
	MaxLoopbacks int

	// EnableBreakers enables the usage of the breakers in the route definitions without initializing any
	// by default. It is a shortcut for setting the BreakerSettings to:
	//
	// 	[]circuit.BreakerSettings{{Type: BreakerDisabled}}
	//
	EnableBreakers bool

	// BreakerSettings contain global and host specific settings for the circuit breakers.
	BreakerSettings []circuit.BreakerSettings

<<<<<<< HEAD
	// EnableRatelimiters enables the usage of the ratelimiter in the route definitions without initializing any
	// by default. It is a shortcut for setting the RatelimitSettings to:
	//
	// 	[]ratelimit.Settings{{Type: DisableRatelimit}}
	//
	EnableRatelimiters bool

	// RatelimitSettings contain global and host specific settings for the ratelimitters.
	RatelimitSettings []ratelimit.Settings
=======
	// OpenTracing enables opentracing
	OpenTracing []string

	// PluginDir defines the dir to load plugins from
	PluginDir string
>>>>>>> da5a6862

	// DefaultHTTPStatus is the HTTP status used when no routes are found
	// for a request.
	DefaultHTTPStatus int
}

func createDataClients(o Options, auth innkeeper.Authentication) ([]routing.DataClient, error) {
	var clients []routing.DataClient

	if o.RoutesFile != "" {
		f, err := eskipfile.Open(o.RoutesFile)
		if err != nil {
			log.Error("error while opening eskip file", err)
			return nil, err
		}

		clients = append(clients, f)
	}

	if o.InnkeeperUrl != "" {
		ic, err := innkeeper.New(innkeeper.Options{
			Address:          o.InnkeeperUrl,
			Insecure:         o.InnkeeperInsecure,
			Authentication:   auth,
			PreRouteFilters:  o.InnkeeperPreRouteFilters,
			PostRouteFilters: o.InnkeeperPostRouteFilters,
		})

		if err != nil {
			log.Error("error while initializing Innkeeper client", err)
			return nil, err
		}

		clients = append(clients, ic)
	}

	if len(o.EtcdUrls) > 0 {
		etcdClient, err := etcd.New(etcd.Options{
			Endpoints: o.EtcdUrls,
			Prefix:    o.EtcdPrefix,
			Timeout:   o.EtcdWaitTimeout,
			Insecure:  o.EtcdInsecure,
		})

		if err != nil {
			return nil, err
		}

		clients = append(clients, etcdClient)
	}

	if o.Kubernetes {
		kubernetesClient, err := kubernetes.New(kubernetes.Options{
			KubernetesInCluster:  o.KubernetesInCluster,
			KubernetesURL:        o.KubernetesURL,
			ProvideHealthcheck:   o.KubernetesHealthcheck,
			ProvideHTTPSRedirect: o.KubernetesHTTPSRedirect,
			IngressClass:         o.KubernetesIngressClass,
		})
		if err != nil {
			return nil, err
		}
		clients = append(clients, kubernetesClient)
	}

	return clients, nil
}

func getLogOutput(name string) (io.Writer, error) {
	name = path.Clean(name)

	if name == "/dev/stdout" {
		return os.Stdout, nil
	}

	if name == "/dev/stderr" {
		return os.Stderr, nil
	}

	return os.OpenFile(name, os.O_APPEND|os.O_WRONLY, os.ModeAppend)
}

func initLog(o Options) error {
	var (
		logOutput       io.Writer
		accessLogOutput io.Writer
		err             error
	)

	if o.ApplicationLogOutput != "" {
		logOutput, err = getLogOutput(o.ApplicationLogOutput)
		if err != nil {
			return err
		}
	}

	if !o.AccessLogDisabled && o.AccessLogOutput != "" {
		accessLogOutput, err = getLogOutput(o.AccessLogOutput)
		if err != nil {
			return err
		}
	}

	logging.Init(logging.Options{
		ApplicationLogPrefix: o.ApplicationLogPrefix,
		ApplicationLogOutput: logOutput,
		AccessLogOutput:      accessLogOutput,
		AccessLogDisabled:    o.AccessLogDisabled,
		AccessLogJSONEnabled: o.AccessLogJSONEnabled})

	return nil
}

func (o *Options) isHTTPS() bool {
	return o.CertPathTLS != "" && o.KeyPathTLS != ""
}

func listenAndServe(proxy http.Handler, o *Options) error {
	// create the access log handler
	loggingHandler := logging.NewHandler(proxy)
	log.Infof("proxy listener on %v", o.Address)
	if o.isHTTPS() {
		return http.ListenAndServeTLS(o.Address, o.CertPathTLS, o.KeyPathTLS, loggingHandler)
	}
	log.Infof("certPathTLS or keyPathTLS not found, defaulting to HTTP")
	return http.ListenAndServe(o.Address, loggingHandler)
}

// Run skipper.
func Run(o Options) error {
	// init log
	err := initLog(o)
	if err != nil {
		return err
	}

	// create authentication for Innkeeper
	auth := innkeeper.CreateInnkeeperAuthentication(innkeeper.AuthOptions{
		InnkeeperAuthToken:  o.InnkeeperAuthToken,
		OAuthCredentialsDir: o.OAuthCredentialsDir,
		OAuthUrl:            o.OAuthUrl,
		OAuthScope:          o.OAuthScope})

	// create data clients
	dataClients, err := createDataClients(o, auth)
	if err != nil {
		return err
	}

	// append custom data clients
	dataClients = append(dataClients, o.CustomDataClients...)

	if len(dataClients) == 0 {
		log.Warning("no route source specified")
	}

	// create a filter registry with the available filter specs registered,
	// and register the custom filters
	registry := builtin.MakeRegistry()
	for _, f := range o.CustomFilters {
		registry.Register(f)
	}

	// create routing
	// create the proxy instance
	var mo routing.MatchingOptions
	if o.IgnoreTrailingSlash {
		mo = routing.IgnoreTrailingSlash
	}

	// ensure a non-zero poll timeout
	if o.SourcePollTimeout <= 0 {
		o.SourcePollTimeout = defaultSourcePollTimeout
	}

	// check for dev mode, and set update buffer of the routes
	updateBuffer := defaultRoutingUpdateBuffer
	if o.DevMode {
		updateBuffer = 0
	}

	// include bundled custom predicates
	o.CustomPredicates = append(o.CustomPredicates,
		source.New(),
		interval.NewBetween(),
		interval.NewBefore(),
		interval.NewAfter(),
		cookie.New(),
		query.New(),
		traffic.New())

	// create a routing engine
	routing := routing.New(routing.Options{
		FilterRegistry:  registry,
		MatchingOptions: mo,
		PollTimeout:     o.SourcePollTimeout,
		DataClients:     dataClients,
		Predicates:      o.CustomPredicates,
		UpdateBuffer:    updateBuffer})
	defer routing.Close()

	proxyFlags := proxy.Flags(o.ProxyOptions) | o.ProxyFlags
	proxyParams := proxy.Params{
		Routing:                routing,
		Flags:                  proxyFlags,
		PriorityRoutes:         o.PriorityRoutes,
		IdleConnectionsPerHost: o.IdleConnectionsPerHost,
		CloseIdleConnsPeriod:   o.CloseIdleConnsPeriod,
		FlushInterval:          o.BackendFlushInterval,
		ExperimentalUpgrade:    o.ExperimentalUpgrade,
		MaxLoopbacks:           o.MaxLoopbacks,
		DefaultHTTPStatus:      o.DefaultHTTPStatus,
	}

	if o.EnableBreakers || len(o.BreakerSettings) > 0 {
		proxyParams.CircuitBreakers = circuit.NewRegistry(o.BreakerSettings...)
	}

	if o.EnableRatelimiters || len(o.RatelimitSettings) > 0 {
		log.Infof("enabled ratelimiters %v: %v", o.EnableRatelimiters, o.RatelimitSettings)
		proxyParams.RateLimiters = ratelimit.NewRegistry(o.RatelimitSettings...)
	}

	if o.DebugListener != "" {
		do := proxyParams
		do.Flags |= proxy.Debug
		dbg := proxy.WithParams(do)
		log.Infof("debug listener on %v", o.DebugListener)
		go func() { http.ListenAndServe(o.DebugListener, dbg) }()
	}

	// init support endpoints
	supportListener := o.SupportListener

	// Backward compatibility
	if supportListener == "" {
		supportListener = o.MetricsListener
	}

	if supportListener != "" {
		mux := http.NewServeMux()
		mux.Handle("/routes", routing)
		mux.Handle("/routes/", routing)
		metricsHandler := metrics.NewHandler(metrics.Options{
			Prefix:                             o.MetricsPrefix,
			EnableDebugGcMetrics:               o.EnableDebugGcMetrics,
			EnableRuntimeMetrics:               o.EnableRuntimeMetrics,
			EnableServeRouteMetrics:            o.EnableServeRouteMetrics,
			EnableServeHostMetrics:             o.EnableServeHostMetrics,
			EnableBackendHostMetrics:           o.EnableBackendHostMetrics,
			EnableProfile:                      o.EnableProfile,
			EnableAllFiltersMetrics:            o.EnableAllFiltersMetrics,
			EnableCombinedResponseMetrics:      o.EnableCombinedResponseMetrics,
			EnableRouteResponseMetrics:         o.EnableRouteResponseMetrics,
			EnableRouteBackendErrorsCounters:   o.EnableRouteBackendErrorsCounters,
			EnableRouteStreamingErrorsCounters: o.EnableRouteStreamingErrorsCounters,
			EnableRouteBackendMetrics:          o.EnableRouteBackendMetrics,
			DisableCompatibilityDefaults:       o.DisableMetricsCompatibilityDefaults,
		})
		mux.Handle("/metrics", metricsHandler)
		mux.Handle("/metrics/", metricsHandler)
		mux.Handle("/debug/pprof", metricsHandler)
		mux.Handle("/debug/pprof/", metricsHandler)

		log.Infof("support listener on %s", supportListener)
		go http.ListenAndServe(supportListener, mux)
	} else {
		log.Infoln("Metrics are disabled")
	}

	if len(o.OpenTracing) > 0 {
		tracer, err := tracing.LoadPlugin(o.PluginDir, o.OpenTracing)
		if err != nil {
			return err
		}
		proxyParams.OpenTracer = tracer
	} else {
		// always have a tracer available, so filter authors can rely on the
		// existance of a tracer
		proxyParams.OpenTracer, _ = tracing.LoadPlugin(o.PluginDir, []string{"noop"})
	}

	// create the proxy
	proxy := proxy.WithParams(proxyParams)
	defer proxy.Close()

	return listenAndServe(proxy, &o)
}<|MERGE_RESOLUTION|>--- conflicted
+++ resolved
@@ -282,7 +282,6 @@
 	// BreakerSettings contain global and host specific settings for the circuit breakers.
 	BreakerSettings []circuit.BreakerSettings
 
-<<<<<<< HEAD
 	// EnableRatelimiters enables the usage of the ratelimiter in the route definitions without initializing any
 	// by default. It is a shortcut for setting the RatelimitSettings to:
 	//
@@ -292,13 +291,12 @@
 
 	// RatelimitSettings contain global and host specific settings for the ratelimitters.
 	RatelimitSettings []ratelimit.Settings
-=======
+
 	// OpenTracing enables opentracing
 	OpenTracing []string
 
 	// PluginDir defines the dir to load plugins from
 	PluginDir string
->>>>>>> da5a6862
 
 	// DefaultHTTPStatus is the HTTP status used when no routes are found
 	// for a request.
