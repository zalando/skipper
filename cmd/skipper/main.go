/*
This command provides an executable version of skipper with the default
set of filters.

For the list of command line options, run:

    skipper -help

For details about the usage and extensibility of skipper, please see the
documentation of the root skipper package.

To see which built-in filters are available, see the skipper/filters
package documentation.
*/
package main

import (
	"flag"
	"fmt"
	"net/http"
	"os"
	"strconv"
	"strings"
	"time"

	log "github.com/sirupsen/logrus"
	"github.com/zalando/skipper"
	"github.com/zalando/skipper/dataclients/kubernetes"
	"github.com/zalando/skipper/proxy"
)

const (
	// generic:
	defaultAddress                         = ":9090"
	defaultEtcdPrefix                      = "/skipper"
	defaultSourcePollTimeout               = int64(3000)
	defaultSupportListener                 = ":9911"
	defaultBackendFlushInterval            = 20 * time.Millisecond
	defaultExperimentalUpgrade             = false
	defaultLoadBalancerHealthCheckInterval = 0 // disabled
	defaultMaxAuditBody                    = 1024

	// metrics, logging:
	defaultMetricsListener      = ":9911" // deprecated
	defaultMetricsPrefix        = "skipper."
	defaultRuntimeMetrics       = true
	defaultApplicationLogPrefix = "[APP]"
	defaultApplicationLogLevel  = "INFO"

	// connections, timeouts:
	defaultReadTimeoutServer          = 5 * time.Minute
	defaultReadHeaderTimeoutServer    = 60 * time.Second
	defaultWriteTimeoutServer         = 60 * time.Second
	defaultIdleTimeoutServer          = 60 * time.Second
	defaultTimeoutBackend             = 60 * time.Second
	defaultKeepaliveBackend           = 30 * time.Second
	defaultTLSHandshakeTimeoutBackend = 60 * time.Second
	defaultMaxIdleConnsBackend        = 0

	// generic:
	addressUsage                         = "network address that skipper should listen on"
	ignoreTrailingSlashUsage             = "flag indicating to ignore trailing slashes in paths when routing"
	insecureUsage                        = "flag indicating to ignore the verification of the TLS certificates of the backend services"
	proxyPreserveHostUsage               = "flag indicating to preserve the incoming request 'Host' header in the outgoing requests"
	devModeUsage                         = "enables developer time behavior, like ubuffered routing updates"
	supportListenerUsage                 = "network address used for exposing the /metrics endpoint. An empty value disables support endpoint."
	debugEndpointUsage                   = "when this address is set, skipper starts an additional listener returning the original and transformed requests"
	certPathTLSUsage                     = "the path on the local filesystem to the certificate file(s) (including any intermediates), multiple may be given comma separated"
	keyPathTLSUsage                      = "the path on the local filesystem to the certificate's private key file(s), multiple keys may be given comma separated - the order must match the certs"
	versionUsage                         = "print Skipper version"
	maxLoopbacksUsage                    = "maximum number of loopbacks for an incoming request, set to -1 to disable loopbacks"
	defaultHTTPStatusUsage               = "default HTTP status used when no route is found for a request"
	pluginDirUsage                       = "set the directory to load plugins from, default is ./"
	loadBalancerHealthCheckIntervalUsage = "use to set the health checker interval to check healthiness of former dead or unhealthy routes"
	reverseSourcePredicateUsage          = "reverse the order of finding the client IP from X-Forwarded-For header"
	enableHopHeadersRemovalUsage         = "enables removal of Hop-Headers according to RFC-2616"
	maxAuditBodyUsage                    = "sets the max body to read to log inthe audit log body"

	// logging, metrics, tracing:
	enablePrometheusMetricsUsage    = "siwtch to Prometheus metrics format to expose metrics. *Deprecated*: use metrics-flavour"
	opentracingUsage                = "list of arguments for opentracing (space separated), first argument is the tracer implementation"
	opentracingIngressSpanNameUsage = "set the name of the initial, pre-routing, tracing span"
	metricsListenerUsage            = "network address used for exposing the /metrics endpoint. An empty value disables metrics iff support listener is also empty."
	metricsPrefixUsage              = "allows setting a custom path prefix for metrics export"
	enableProfileUsage              = "enable profile information on the metrics endpoint with path /pprof"
	debugGcMetricsUsage             = "enables reporting of the Go garbage collector statistics exported in debug.GCStats"
	runtimeMetricsUsage             = "enables reporting of the Go runtime statistics exported in runtime and specifically runtime.MemStats"
	serveRouteMetricsUsage          = "enables reporting total serve time metrics for each route"
	serveHostMetricsUsage           = "enables reporting total serve time metrics for each host"
	backendHostMetricsUsage         = "enables reporting total serve time metrics for each backend"
	allFiltersMetricsUsage          = "enables reporting combined filter metrics for each route"
	combinedResponseMetricsUsage    = "enables reporting combined response time metrics"
	routeResponseMetricsUsage       = "enables reporting response time metrics for each route"
	routeBackendErrorCountersUsage  = "enables counting backend errors for each route"
	routeStreamErrorCountersUsage   = "enables counting streaming errors for each route"
	routeBackendMetricsUsage        = "enables reporting backend response time metrics for each route"
	metricsUseExpDecaySampleUsage   = "use exponentially decaying sample in metrics"
	disableMetricsCompatsUsage      = "disables the default true value for all-filters-metrics, route-response-metrics, route-backend-errorCounters and route-stream-error-counters"
	applicationLogUsage             = "output file for the application log. When not set, /dev/stderr is used"
	applicationLogLevelUsage        = "log level for application logs, possible values: PANIC, FATAL, ERROR, WARN, INFO, DEBUG"
	applicationLogPrefixUsage       = "prefix for each log entry"
	accessLogUsage                  = "output file for the access log, When not set, /dev/stderr is used"
	accessLogDisabledUsage          = "when this flag is set, no access log is printed"
	accessLogJSONEnabledUsage       = "when this flag is set, log in JSON format is used"
	suppressRouteUpdateLogsUsage    = "print only summaries on route updates/deletes"

	// route sources:
	etcdUrlsUsage                  = "urls of nodes in an etcd cluster, storing route definitions"
	etcdPrefixUsage                = "path prefix for skipper related data in etcd"
	innkeeperURLUsage              = "API endpoint of the Innkeeper service, storing route definitions"
	innkeeperAuthTokenUsage        = "fixed token for innkeeper authentication"
	innkeeperPreRouteFiltersUsage  = "filters to be prepended to each route loaded from Innkeeper"
	innkeeperPostRouteFiltersUsage = "filters to be appended to each route loaded from Innkeeper"
	routesFileUsage                = "file containing route definitions"
	inlineRoutesUsage              = "inline routes in eskip format"
	sourcePollTimeoutUsage         = "polling timeout of the routing data sources, in milliseconds"
<<<<<<< HEAD
	insecureUsage                  = "flag indicating to ignore the verification of the TLS certificates of the backend services"
	proxyPreserveHostUsage         = "flag indicating to preserve the incoming request 'Host' header in the outgoing requests"
	idleConnsPerHostUsage          = "maximum idle connections per backend host"
	closeIdleConnsPeriodUsage      = "period of closing all idle connections in seconds or as a duration string. Not closing when less than 0"
	devModeUsage                   = "enables developer time behavior, like ubuffered routing updates"
	supportListenerUsage           = "network address used for exposing the /metrics endpoint. An empty value disables support endpoint."
	metricsListenerUsage           = "network address used for exposing the /metrics endpoint. An empty value disables metrics iff support listener is also empty."
	metricsPrefixUsage             = "allows setting a custom path prefix for metrics export"
	enableProfileUsage             = "enable profile information on the metrics endpoint with path /pprof"
	debugGcMetricsUsage            = "enables reporting of the Go garbage collector statistics exported in debug.GCStats"
	runtimeMetricsUsage            = "enables reporting of the Go runtime statistics exported in runtime and specifically runtime.MemStats"
	serveRouteMetricsUsage         = "enables reporting total serve time metrics for each route"
	serveHostMetricsUsage          = "enables reporting total serve time metrics for each host"
	backendHostMetricsUsage        = "enables reporting total serve time metrics for each backend"
	applicationLogUsage            = "output file for the application log. When not set, /dev/stderr is used"
	applicationLogLevelUsage       = "log level for application logs, possible values: PANIC, FATAL, ERROR, WARN, INFO, DEBUG"
	applicationLogPrefixUsage      = "prefix for each log entry"
	accessLogUsage                 = "output file for the access log, When not set, /dev/stderr is used"
	accessLogDisabledUsage         = "when this flag is set, no access log is printed"
	accessLogJSONEnabledUsage      = "when this flag is set, log in JSON format is used"
	accessLogStripQueryUsage       = "when this flag is set, the access log strips the query strings from the access log"
	debugEndpointUsage             = "when this address is set, skipper starts an additional listener returning the original and transformed requests"
	certPathTLSUsage               = "the path on the local filesystem to the certificate file (including any intermediates)"
	keyPathTLSUsage                = "the path on the local filesystem to the certificate's private key file"
	backendFlushIntervalUsage      = "flush interval for upgraded proxy connections"
	experimentalUpgradeUsage       = "enable experimental feature to handle upgrade protocol requests"
	versionUsage                   = "print Skipper version"
	maxLoopbacksUsage              = "maximum number of loopbacks for an incoming request, set to -1 to disable loopbacks"
=======

	// Kubernetes:
	kubernetesUsage                 = "enables skipper to generate routes for ingress resources in kubernetes cluster"
	kubernetesInClusterUsage        = "specify if skipper is running inside kubernetes cluster"
	kubernetesURLUsage              = "kubernetes API base URL for the ingress data client; requires kubectl proxy running; omit if kubernetes-in-cluster is set to true"
	kubernetesHealthcheckUsage      = "automatic healthcheck route for internal IPs with path /kube-system/healthz; valid only with kubernetes"
	kubernetesHTTPSRedirectUsage    = "automatic HTTP->HTTPS redirect route; valid only with kubernetes"
	kubernetesIngressClassUsage     = "ingress class regular expression used to filter ingress resources for kubernetes"
	whitelistedHealthCheckCIDRUsage = "sets the iprange/CIDRS to be whitelisted during healthcheck"
	kubernetesPathModeUsage         = "controls the default interpretation of Kubernetes ingress paths: kubernetes-ingress/path-regexp/path-prefix"

	// OAuth2:
	oauthURLUsage            = "OAuth2 URL for Innkeeper authentication"
	oauthCredentialsDirUsage = "directory where oauth credentials are stored: client.json and user.json"
	oauthScopeUsage          = "the whitespace separated list of oauth scopes"
	oauth2TokeninfoURLUsage  = "sets the default tokeninfo URL to query information about an incoming OAuth2 token in oauth2Tokeninfo filters"

	// connections, timeouts:
	idleConnsPerHostUsage           = "maximum idle connections per backend host"
	closeIdleConnsPeriodUsage       = "period of closing all idle connections in seconds or as a duration string. Not closing when less than 0"
	backendFlushIntervalUsage       = "flush interval for upgraded proxy connections"
	experimentalUpgradeUsage        = "enable experimental feature to handle upgrade protocol requests"
	readTimeoutServerUsage          = "set ReadTimeout for http server connections"
	readHeaderTimeoutServerUsage    = "set ReadHeaderTimeout for http server connections"
	writeTimeoutServerUsage         = "set WriteTimeout for http server connections"
	idleTimeoutServerUsage          = "set IdleTimeout for http server connections"
	maxHeaderBytesUsage             = "set MaxHeaderBytes for http server connections"
	enableConnMetricsServerUsage    = "enables connection metrics for http server connections"
	timeoutBackendUsage             = "sets the TCP client connection timeout for backend connections"
	keepaliveBackendUsage           = "sets the keepalive for backend connections"
	enableDualstackBackendUsage     = "enables DualStack for backend connections"
	tlsHandshakeTimeoutBackendUsage = "sets the TLS handshake timeout for backend connections"
	maxIdleConnsBackendUsage        = "sets the maximum idle connections for all backend connections"
>>>>>>> 6e1b384c
)

var (
	version string
	commit  string

	// generic:
	address                         string
	ignoreTrailingSlash             bool
	insecure                        bool
	proxyPreserveHost               bool
	devMode                         bool
	supportListener                 string
	debugListener                   string
	certPathTLS                     string
	keyPathTLS                      string
	printVersion                    bool
	maxLoopbacks                    int
	defaultHTTPStatus               int
	pluginDir                       string
	loadBalancerHealthCheckInterval time.Duration
	reverseSourcePredicate          bool
	removeHopHeaders                bool
	maxAuditBody                    int
	enableBreakers                  bool
	breakers                        breakerFlags
	enableRatelimiters              bool
	ratelimits                      ratelimitFlags
	metricsFlavour                  metricsFlags
	filterPlugins                   pluginFlags
	predicatePlugins                pluginFlags
	dataclientPlugins               pluginFlags
	multiPlugins                    pluginFlags

	// logging, metrics, tracing:
	enablePrometheusMetrics   bool
	openTracing               string
	openTracingInitialSpan    string
	metricsListener           string
	metricsPrefix             string
	enableProfile             bool
	debugGcMetrics            bool
	runtimeMetrics            bool
	serveRouteMetrics         bool
	serveHostMetrics          bool
	backendHostMetrics        bool
	allFiltersMetrics         bool
	combinedResponseMetrics   bool
	routeResponseMetrics      bool
	routeBackendErrorCounters bool
	routeStreamErrorCounters  bool
	routeBackendMetrics       bool
	metricsUseExpDecaySample  bool
	disableMetricsCompat      bool
	applicationLog            string
	applicationLogLevel       string
	applicationLogPrefix      string
	accessLog                 string
	accessLogDisabled         bool
	accessLogJSONEnabled      bool
<<<<<<< HEAD
	accessLogStripQuery       bool
	debugListener             string
	certPathTLS               string
	keyPathTLS                string
	backendFlushInterval      time.Duration
	experimentalUpgrade       bool
	printVersion              bool
	maxLoopbacks              int
	enableBreakers            bool
	breakers                  breakerFlags
=======
	suppressRouteUpdateLogs   bool

	// route sources:
	etcdUrls                  string
	etcdPrefix                string
	innkeeperURL              string
	innkeeperAuthToken        string
	innkeeperPreRouteFilters  string
	innkeeperPostRouteFilters string
	routesFile                string
	inlineRoutes              string
	sourcePollTimeout         int64

	// Kubernetes:
	kubernetesIngress          bool
	kubernetesInCluster        bool
	kubernetesURL              string
	kubernetesHealthcheck      bool
	kubernetesHTTPSRedirect    bool
	kubernetesIngressClass     string
	whitelistedHealthCheckCIDR string
	kubernetesPathModeString   string

	// OAuth2:
	oauthURL            string
	oauthScope          string
	oauthCredentialsDir string
	oauth2TokeninfoURL  string

	// connections, timeouts:
	idleConnsPerHost           int
	closeIdleConnsPeriod       string
	backendFlushInterval       time.Duration
	experimentalUpgrade        bool
	readTimeoutServer          time.Duration
	readHeaderTimeoutServer    time.Duration
	writeTimeoutServer         time.Duration
	idleTimeoutServer          time.Duration
	maxHeaderBytes             int
	enableConnMetricsServer    bool
	timeoutBackend             time.Duration
	keepaliveBackend           time.Duration
	enableDualstackBackend     bool
	tlsHandshakeTimeoutBackend time.Duration
	maxIdleConnsBackend        int
>>>>>>> 6e1b384c
)

func init() {

	// generic:
	flag.StringVar(&address, "address", defaultAddress, addressUsage)
	flag.BoolVar(&ignoreTrailingSlash, "ignore-trailing-slash", false, ignoreTrailingSlashUsage)
	flag.BoolVar(&insecure, "insecure", false, insecureUsage)
	flag.BoolVar(&proxyPreserveHost, "proxy-preserve-host", false, proxyPreserveHostUsage)
	flag.BoolVar(&devMode, "dev-mode", false, devModeUsage)
	flag.StringVar(&supportListener, "support-listener", defaultSupportListener, supportListenerUsage)
	flag.StringVar(&debugListener, "debug-listener", "", debugEndpointUsage)
	flag.StringVar(&certPathTLS, "tls-cert", "", certPathTLSUsage)
	flag.StringVar(&keyPathTLS, "tls-key", "", keyPathTLSUsage)
	flag.BoolVar(&printVersion, "version", false, versionUsage)
	flag.IntVar(&maxLoopbacks, "max-loopbacks", proxy.DefaultMaxLoopbacks, maxLoopbacksUsage)
	flag.IntVar(&defaultHTTPStatus, "default-http-status", http.StatusNotFound, defaultHTTPStatusUsage)
	flag.StringVar(&pluginDir, "plugindir", "", pluginDirUsage)
	flag.DurationVar(&loadBalancerHealthCheckInterval, "lb-healthcheck-interval", defaultLoadBalancerHealthCheckInterval, loadBalancerHealthCheckIntervalUsage)
	flag.BoolVar(&reverseSourcePredicate, "reverse-source-predicate", false, reverseSourcePredicateUsage)
	flag.BoolVar(&removeHopHeaders, "remove-hop-headers", false, enableHopHeadersRemovalUsage)
	flag.IntVar(&maxAuditBody, "max-audit-body", defaultMaxAuditBody, maxAuditBodyUsage)
	flag.BoolVar(&enableBreakers, "enable-breakers", false, enableBreakersUsage)
	flag.Var(&breakers, "breaker", breakerUsage)
	flag.BoolVar(&enableRatelimiters, "enable-ratelimits", false, enableRatelimitUsage)
	flag.Var(&ratelimits, "ratelimits", ratelimitUsage)
	flag.Var(&metricsFlavour, "metrics-flavour", metricsFlavourUsage)
	flag.Var(&filterPlugins, "filter-plugin", filterPluginUsage)
	flag.Var(&predicatePlugins, "predicate-plugin", predicatePluginUsage)
	flag.Var(&dataclientPlugins, "dataclient-plugin", dataclientPluginUsage)
	flag.Var(&multiPlugins, "multi-plugin", multiPluginUsage)

	// logging, metrics, tracing:
	flag.BoolVar(&enablePrometheusMetrics, "enable-prometheus-metrics", false, enablePrometheusMetricsUsage)
	flag.StringVar(&openTracing, "opentracing", "noop", opentracingUsage)
	flag.StringVar(&openTracingInitialSpan, "opentracing-initial-span", "ingress", opentracingIngressSpanNameUsage)
	flag.StringVar(&metricsListener, "metrics-listener", defaultMetricsListener, metricsListenerUsage)
	flag.StringVar(&metricsPrefix, "metrics-prefix", defaultMetricsPrefix, metricsPrefixUsage)
	flag.BoolVar(&enableProfile, "enable-profile", false, enableProfileUsage)
	flag.BoolVar(&debugGcMetrics, "debug-gc-metrics", false, debugGcMetricsUsage)
	flag.BoolVar(&runtimeMetrics, "runtime-metrics", defaultRuntimeMetrics, runtimeMetricsUsage)
	flag.BoolVar(&serveRouteMetrics, "serve-route-metrics", false, serveRouteMetricsUsage)
	flag.BoolVar(&serveHostMetrics, "serve-host-metrics", false, serveHostMetricsUsage)
	flag.BoolVar(&backendHostMetrics, "backend-host-metrics", false, backendHostMetricsUsage)
	flag.BoolVar(&allFiltersMetrics, "all-filters-metrics", false, allFiltersMetricsUsage)
	flag.BoolVar(&combinedResponseMetrics, "combined-response-metrics", false, combinedResponseMetricsUsage)
	flag.BoolVar(&routeResponseMetrics, "route-response-metrics", false, routeResponseMetricsUsage)
	flag.BoolVar(&routeBackendErrorCounters, "route-backend-error-counters", false, routeBackendErrorCountersUsage)
	flag.BoolVar(&routeStreamErrorCounters, "route-stream-error-counters", false, routeStreamErrorCountersUsage)
	flag.BoolVar(&routeBackendMetrics, "route-backend-metrics", false, routeBackendMetricsUsage)
	flag.BoolVar(&metricsUseExpDecaySample, "metrics-exp-decay-sample", false, metricsUseExpDecaySampleUsage)
	flag.BoolVar(&disableMetricsCompat, "disable-metrics-compat", false, disableMetricsCompatsUsage)
	flag.StringVar(&applicationLog, "application-log", "", applicationLogUsage)
	flag.StringVar(&applicationLogLevel, "application-log-level", defaultApplicationLogLevel, applicationLogLevelUsage)
	flag.StringVar(&applicationLogPrefix, "application-log-prefix", defaultApplicationLogPrefix, applicationLogPrefixUsage)
	flag.StringVar(&accessLog, "access-log", "", accessLogUsage)
	flag.BoolVar(&accessLogDisabled, "access-log-disabled", false, accessLogDisabledUsage)
	flag.BoolVar(&accessLogJSONEnabled, "access-log-json-enabled", false, accessLogJSONEnabledUsage)
<<<<<<< HEAD
	flag.BoolVar(&accessLogStripQuery, "access-log-strip-query", false, accessLogStripQueryUsage)
	flag.StringVar(&debugListener, "debug-listener", "", debugEndpointUsage)
	flag.StringVar(&certPathTLS, "tls-cert", "", certPathTLSUsage)
	flag.StringVar(&keyPathTLS, "tls-key", "", keyPathTLSUsage)
=======
	flag.BoolVar(&suppressRouteUpdateLogs, "suppress-route-update-logs", false, suppressRouteUpdateLogsUsage)

	// route sources:
	flag.StringVar(&etcdUrls, "etcd-urls", "", etcdUrlsUsage)
	flag.StringVar(&etcdPrefix, "etcd-prefix", defaultEtcdPrefix, etcdPrefixUsage)
	flag.StringVar(&innkeeperURL, "innkeeper-url", "", innkeeperURLUsage)
	flag.StringVar(&innkeeperAuthToken, "innkeeper-auth-token", "", innkeeperAuthTokenUsage)
	flag.StringVar(&innkeeperPreRouteFilters, "innkeeper-pre-route-filters", "", innkeeperPreRouteFiltersUsage)
	flag.StringVar(&innkeeperPostRouteFilters, "innkeeper-post-route-filters", "", innkeeperPostRouteFiltersUsage)
	flag.StringVar(&routesFile, "routes-file", "", routesFileUsage)
	flag.StringVar(&inlineRoutes, "inline-routes", "", inlineRoutesUsage)
	flag.Int64Var(&sourcePollTimeout, "source-poll-timeout", defaultSourcePollTimeout, sourcePollTimeoutUsage)

	// Kubernetes:
	flag.BoolVar(&kubernetesIngress, "kubernetes", false, kubernetesUsage)
	flag.BoolVar(&kubernetesInCluster, "kubernetes-in-cluster", false, kubernetesInClusterUsage)
	flag.StringVar(&kubernetesURL, "kubernetes-url", "", kubernetesURLUsage)
	flag.BoolVar(&kubernetesHealthcheck, "kubernetes-healthcheck", true, kubernetesHealthcheckUsage)
	flag.BoolVar(&kubernetesHTTPSRedirect, "kubernetes-https-redirect", true, kubernetesHTTPSRedirectUsage)
	flag.StringVar(&kubernetesIngressClass, "kubernetes-ingress-class", "", kubernetesIngressClassUsage)
	flag.StringVar(&whitelistedHealthCheckCIDR, "whitelisted-healthcheck-cidr", "", whitelistedHealthCheckCIDRUsage)
	flag.StringVar(&kubernetesPathModeString, "kubernetes-path-mode", "kubernetes-ingress", kubernetesPathModeUsage)

	// OAuth2:
	flag.StringVar(&oauthURL, "oauth-url", "", oauthURLUsage)
	flag.StringVar(&oauthScope, "oauth-scope", "", oauthScopeUsage)
	flag.StringVar(&oauthCredentialsDir, "oauth-credentials-dir", "", oauthCredentialsDirUsage)
	flag.StringVar(&oauth2TokeninfoURL, "oauth2-tokeninfo-url", "", oauth2TokeninfoURLUsage)

	// connections, timeouts:
	flag.IntVar(&idleConnsPerHost, "idle-conns-num", proxy.DefaultIdleConnsPerHost, idleConnsPerHostUsage)
	flag.StringVar(&closeIdleConnsPeriod, "close-idle-conns-period", strconv.Itoa(int(proxy.DefaultCloseIdleConnsPeriod/time.Second)), closeIdleConnsPeriodUsage)
>>>>>>> 6e1b384c
	flag.DurationVar(&backendFlushInterval, "backend-flush-interval", defaultBackendFlushInterval, backendFlushIntervalUsage)
	flag.BoolVar(&experimentalUpgrade, "experimental-upgrade", defaultExperimentalUpgrade, experimentalUpgradeUsage)
	flag.DurationVar(&readTimeoutServer, "read-timeout-server", defaultReadTimeoutServer, readTimeoutServerUsage)
	flag.DurationVar(&readHeaderTimeoutServer, "read-header-timeout-server", defaultReadHeaderTimeoutServer, readHeaderTimeoutServerUsage)
	flag.DurationVar(&writeTimeoutServer, "write-timeout-server", defaultWriteTimeoutServer, writeTimeoutServerUsage)
	flag.DurationVar(&idleTimeoutServer, "idle-timeout-server", defaultIdleTimeoutServer, idleConnsPerHostUsage)
	flag.IntVar(&maxHeaderBytes, "max-header-bytes", http.DefaultMaxHeaderBytes, maxHeaderBytesUsage)
	flag.BoolVar(&enableConnMetricsServer, "enable-connection-metrics", false, enableConnMetricsServerUsage)
	flag.DurationVar(&timeoutBackend, "timeout-backend", defaultTimeoutBackend, timeoutBackendUsage)
	flag.DurationVar(&keepaliveBackend, "keepalive-backend", defaultKeepaliveBackend, keepaliveBackendUsage)
	flag.BoolVar(&enableDualstackBackend, "enable-dualstack-backend", true, enableDualstackBackendUsage)
	flag.DurationVar(&tlsHandshakeTimeoutBackend, "tls-timeout-backend", defaultTLSHandshakeTimeoutBackend, tlsHandshakeTimeoutBackendUsage)
	flag.IntVar(&maxIdleConnsBackend, "max-idle-connection-backend", defaultMaxIdleConnsBackend, maxIdleConnsBackendUsage)

	flag.Parse()

	// check if arguments were correctly parsed.
	if len(flag.Args()) != 0 {
		log.Fatalf("Invalid arguments: %s", flag.Args())
	}
}

func parseDurationFlag(ds string) (time.Duration, error) {
	d, perr := time.ParseDuration(ds)
	if perr == nil {
		return d, nil
	}

	if i, serr := strconv.Atoi(ds); serr == nil {
		return time.Duration(i) * time.Second, nil
	}

	// returning the first parse error as more informative
	return 0, perr
}

func main() {
	if printVersion {
		fmt.Printf(
			"Skipper version %s (commit: %s)\n",
			version, commit,
		)

		return
	}

	if logLevel, err := log.ParseLevel(applicationLogLevel); err != nil {
		log.Fatal(err)
	} else {
		log.SetLevel(logLevel)
	}

	var eus []string
	if len(etcdUrls) > 0 {
		eus = strings.Split(etcdUrls, ",")
	}

	clsic, err := parseDurationFlag(closeIdleConnsPeriod)
	if err != nil {
		flag.PrintDefaults()
		os.Exit(2)
	}

	var whitelistCIDRS []string
	if len(whitelistedHealthCheckCIDR) > 0 {
		whitelistCIDRS = strings.Split(whitelistedHealthCheckCIDR, ",")
	}

	kubernetesPathMode, err := kubernetes.ParsePathMode(kubernetesPathModeString)
	if err != nil {
		flag.PrintDefaults()
		os.Exit(2)
	}

	options := skipper.Options{

		// generic:
		Address:                         address,
		IgnoreTrailingSlash:             ignoreTrailingSlash,
		DevMode:                         devMode,
		SupportListener:                 supportListener,
		DebugListener:                   debugListener,
		CertPathTLS:                     certPathTLS,
		KeyPathTLS:                      keyPathTLS,
		MaxLoopbacks:                    maxLoopbacks,
		DefaultHTTPStatus:               defaultHTTPStatus,
		LoadBalancerHealthCheckInterval: loadBalancerHealthCheckInterval,
		ReverseSourcePredicate:          reverseSourcePredicate,
		MaxAuditBody:                    maxAuditBody,
		EnableBreakers:                  enableBreakers,
		BreakerSettings:                 breakers,
		EnableRatelimiters:              enableRatelimiters,
		RatelimitSettings:               ratelimits,
		MetricsFlavours:                 metricsFlavour.Get(),
		FilterPlugins:                   filterPlugins.Get(),
		PredicatePlugins:                predicatePlugins.Get(),
		DataClientPlugins:               dataclientPlugins.Get(),
		Plugins:                         multiPlugins.Get(),
		PluginDirs:                      []string{skipper.DefaultPluginDir},

		// logging, metrics, tracing:
		EnablePrometheusMetrics:             enablePrometheusMetrics,
		OpenTracing:                         strings.Split(openTracing, " "),
		OpenTracingInitialSpan:              openTracingInitialSpan,
		MetricsListener:                     metricsListener,
		MetricsPrefix:                       metricsPrefix,
		EnableProfile:                       enableProfile,
		EnableDebugGcMetrics:                debugGcMetrics,
		EnableRuntimeMetrics:                runtimeMetrics,
		EnableServeRouteMetrics:             serveRouteMetrics,
		EnableServeHostMetrics:              serveHostMetrics,
		EnableBackendHostMetrics:            backendHostMetrics,
		EnableAllFiltersMetrics:             allFiltersMetrics,
		EnableCombinedResponseMetrics:       combinedResponseMetrics,
		EnableRouteResponseMetrics:          routeResponseMetrics,
		EnableRouteBackendErrorsCounters:    routeBackendErrorCounters,
		EnableRouteStreamingErrorsCounters:  routeStreamErrorCounters,
		EnableRouteBackendMetrics:           routeBackendMetrics,
		MetricsUseExpDecaySample:            metricsUseExpDecaySample,
		DisableMetricsCompatibilityDefaults: disableMetricsCompat,
		ApplicationLogOutput:                applicationLog,
		ApplicationLogPrefix:                applicationLogPrefix,
		AccessLogOutput:                     accessLog,
		AccessLogDisabled:                   accessLogDisabled,
		AccessLogJSONEnabled:                accessLogJSONEnabled,
		SuppressRouteUpdateLogs:             suppressRouteUpdateLogs,

		// route sources:
		EtcdUrls:                  eus,
		EtcdPrefix:                etcdPrefix,
		InnkeeperUrl:              innkeeperURL,
		InnkeeperAuthToken:        innkeeperAuthToken,
		InnkeeperPreRouteFilters:  innkeeperPreRouteFilters,
		InnkeeperPostRouteFilters: innkeeperPostRouteFilters,
<<<<<<< HEAD
		DevMode:                   devMode,
		MetricsListener:           metricsListener,
		SupportListener:           supportListener,
		MetricsPrefix:             metricsPrefix,
		EnableProfile:             enableProfile,
		EnableDebugGcMetrics:      debugGcMetrics,
		EnableRuntimeMetrics:      runtimeMetrics,
		EnableServeRouteMetrics:   serveRouteMetrics,
		EnableServeHostMetrics:    serveHostMetrics,
		EnableBackendHostMetrics:  backendHostMetrics,
		ApplicationLogOutput:      applicationLog,
		ApplicationLogPrefix:      applicationLogPrefix,
		AccessLogOutput:           accessLog,
		AccessLogDisabled:         accessLogDisabled,
		AccessLogJSONEnabled:      accessLogJSONEnabled,
		AccessLogStripQuery:       accessLogStripQuery,
		DebugListener:             debugListener,
		CertPathTLS:               certPathTLS,
		KeyPathTLS:                keyPathTLS,
		BackendFlushInterval:      backendFlushInterval,
		ExperimentalUpgrade:       experimentalUpgrade,
		MaxLoopbacks:              maxLoopbacks,
		EnableBreakers:            enableBreakers,
		BreakerSettings:           breakers,
=======
		WatchRoutesFile:           routesFile,
		InlineRoutes:              inlineRoutes,
		SourcePollTimeout:         time.Duration(sourcePollTimeout) * time.Millisecond,

		// Kubernetes:
		Kubernetes:                 kubernetesIngress,
		KubernetesInCluster:        kubernetesInCluster,
		KubernetesURL:              kubernetesURL,
		KubernetesHealthcheck:      kubernetesHealthcheck,
		KubernetesHTTPSRedirect:    kubernetesHTTPSRedirect,
		KubernetesIngressClass:     kubernetesIngressClass,
		WhitelistedHealthCheckCIDR: whitelistCIDRS,
		KubernetesPathMode:         kubernetesPathMode,

		// OAuth2:
		OAuthUrl:            oauthURL,
		OAuthScope:          oauthScope,
		OAuthCredentialsDir: oauthCredentialsDir,
		OAuthTokeninfoURL:   oauth2TokeninfoURL,

		// connections, timeouts:
		IdleConnectionsPerHost:     idleConnsPerHost,
		CloseIdleConnsPeriod:       time.Duration(clsic) * time.Second,
		BackendFlushInterval:       backendFlushInterval,
		ExperimentalUpgrade:        experimentalUpgrade,
		ReadTimeoutServer:          readTimeoutServer,
		ReadHeaderTimeoutServer:    readHeaderTimeoutServer,
		WriteTimeoutServer:         writeTimeoutServer,
		IdleTimeoutServer:          idleTimeoutServer,
		MaxHeaderBytes:             maxHeaderBytes,
		EnableConnMetricsServer:    enableConnMetricsServer,
		TimeoutBackend:             timeoutBackend,
		KeepAliveBackend:           keepaliveBackend,
		DualStackBackend:           enableDualstackBackend,
		TLSHandshakeTimeoutBackend: tlsHandshakeTimeoutBackend,
		MaxIdleConnsBackend:        maxIdleConnsBackend,
	}

	if pluginDir != "" {
		options.PluginDirs = append(options.PluginDirs, pluginDir)
>>>>>>> 6e1b384c
	}

	if insecure {
		options.ProxyFlags |= proxy.Insecure
	}

	if proxyPreserveHost {
		options.ProxyFlags |= proxy.PreserveHost
	}

	if removeHopHeaders {
		options.ProxyFlags |= proxy.HopHeadersRemoval
	}

	log.Fatal(skipper.Run(options))
}<|MERGE_RESOLUTION|>--- conflicted
+++ resolved
@@ -102,6 +102,7 @@
 	accessLogUsage                  = "output file for the access log, When not set, /dev/stderr is used"
 	accessLogDisabledUsage          = "when this flag is set, no access log is printed"
 	accessLogJSONEnabledUsage       = "when this flag is set, log in JSON format is used"
+	accessLogStripQueryUsage        = "when this flag is set, the access log strips the query strings from the access log"
 	suppressRouteUpdateLogsUsage    = "print only summaries on route updates/deletes"
 
 	// route sources:
@@ -114,36 +115,6 @@
 	routesFileUsage                = "file containing route definitions"
 	inlineRoutesUsage              = "inline routes in eskip format"
 	sourcePollTimeoutUsage         = "polling timeout of the routing data sources, in milliseconds"
-<<<<<<< HEAD
-	insecureUsage                  = "flag indicating to ignore the verification of the TLS certificates of the backend services"
-	proxyPreserveHostUsage         = "flag indicating to preserve the incoming request 'Host' header in the outgoing requests"
-	idleConnsPerHostUsage          = "maximum idle connections per backend host"
-	closeIdleConnsPeriodUsage      = "period of closing all idle connections in seconds or as a duration string. Not closing when less than 0"
-	devModeUsage                   = "enables developer time behavior, like ubuffered routing updates"
-	supportListenerUsage           = "network address used for exposing the /metrics endpoint. An empty value disables support endpoint."
-	metricsListenerUsage           = "network address used for exposing the /metrics endpoint. An empty value disables metrics iff support listener is also empty."
-	metricsPrefixUsage             = "allows setting a custom path prefix for metrics export"
-	enableProfileUsage             = "enable profile information on the metrics endpoint with path /pprof"
-	debugGcMetricsUsage            = "enables reporting of the Go garbage collector statistics exported in debug.GCStats"
-	runtimeMetricsUsage            = "enables reporting of the Go runtime statistics exported in runtime and specifically runtime.MemStats"
-	serveRouteMetricsUsage         = "enables reporting total serve time metrics for each route"
-	serveHostMetricsUsage          = "enables reporting total serve time metrics for each host"
-	backendHostMetricsUsage        = "enables reporting total serve time metrics for each backend"
-	applicationLogUsage            = "output file for the application log. When not set, /dev/stderr is used"
-	applicationLogLevelUsage       = "log level for application logs, possible values: PANIC, FATAL, ERROR, WARN, INFO, DEBUG"
-	applicationLogPrefixUsage      = "prefix for each log entry"
-	accessLogUsage                 = "output file for the access log, When not set, /dev/stderr is used"
-	accessLogDisabledUsage         = "when this flag is set, no access log is printed"
-	accessLogJSONEnabledUsage      = "when this flag is set, log in JSON format is used"
-	accessLogStripQueryUsage       = "when this flag is set, the access log strips the query strings from the access log"
-	debugEndpointUsage             = "when this address is set, skipper starts an additional listener returning the original and transformed requests"
-	certPathTLSUsage               = "the path on the local filesystem to the certificate file (including any intermediates)"
-	keyPathTLSUsage                = "the path on the local filesystem to the certificate's private key file"
-	backendFlushIntervalUsage      = "flush interval for upgraded proxy connections"
-	experimentalUpgradeUsage       = "enable experimental feature to handle upgrade protocol requests"
-	versionUsage                   = "print Skipper version"
-	maxLoopbacksUsage              = "maximum number of loopbacks for an incoming request, set to -1 to disable loopbacks"
-=======
 
 	// Kubernetes:
 	kubernetesUsage                 = "enables skipper to generate routes for ingress resources in kubernetes cluster"
@@ -177,7 +148,6 @@
 	enableDualstackBackendUsage     = "enables DualStack for backend connections"
 	tlsHandshakeTimeoutBackendUsage = "sets the TLS handshake timeout for backend connections"
 	maxIdleConnsBackendUsage        = "sets the maximum idle connections for all backend connections"
->>>>>>> 6e1b384c
 )
 
 var (
@@ -238,18 +208,7 @@
 	accessLog                 string
 	accessLogDisabled         bool
 	accessLogJSONEnabled      bool
-<<<<<<< HEAD
 	accessLogStripQuery       bool
-	debugListener             string
-	certPathTLS               string
-	keyPathTLS                string
-	backendFlushInterval      time.Duration
-	experimentalUpgrade       bool
-	printVersion              bool
-	maxLoopbacks              int
-	enableBreakers            bool
-	breakers                  breakerFlags
-=======
 	suppressRouteUpdateLogs   bool
 
 	// route sources:
@@ -295,7 +254,6 @@
 	enableDualstackBackend     bool
 	tlsHandshakeTimeoutBackend time.Duration
 	maxIdleConnsBackend        int
->>>>>>> 6e1b384c
 )
 
 func init() {
@@ -354,12 +312,7 @@
 	flag.StringVar(&accessLog, "access-log", "", accessLogUsage)
 	flag.BoolVar(&accessLogDisabled, "access-log-disabled", false, accessLogDisabledUsage)
 	flag.BoolVar(&accessLogJSONEnabled, "access-log-json-enabled", false, accessLogJSONEnabledUsage)
-<<<<<<< HEAD
 	flag.BoolVar(&accessLogStripQuery, "access-log-strip-query", false, accessLogStripQueryUsage)
-	flag.StringVar(&debugListener, "debug-listener", "", debugEndpointUsage)
-	flag.StringVar(&certPathTLS, "tls-cert", "", certPathTLSUsage)
-	flag.StringVar(&keyPathTLS, "tls-key", "", keyPathTLSUsage)
-=======
 	flag.BoolVar(&suppressRouteUpdateLogs, "suppress-route-update-logs", false, suppressRouteUpdateLogsUsage)
 
 	// route sources:
@@ -392,7 +345,6 @@
 	// connections, timeouts:
 	flag.IntVar(&idleConnsPerHost, "idle-conns-num", proxy.DefaultIdleConnsPerHost, idleConnsPerHostUsage)
 	flag.StringVar(&closeIdleConnsPeriod, "close-idle-conns-period", strconv.Itoa(int(proxy.DefaultCloseIdleConnsPeriod/time.Second)), closeIdleConnsPeriodUsage)
->>>>>>> 6e1b384c
 	flag.DurationVar(&backendFlushInterval, "backend-flush-interval", defaultBackendFlushInterval, backendFlushIntervalUsage)
 	flag.BoolVar(&experimentalUpgrade, "experimental-upgrade", defaultExperimentalUpgrade, experimentalUpgradeUsage)
 	flag.DurationVar(&readTimeoutServer, "read-timeout-server", defaultReadTimeoutServer, readTimeoutServerUsage)
@@ -518,6 +470,7 @@
 		AccessLogOutput:                     accessLog,
 		AccessLogDisabled:                   accessLogDisabled,
 		AccessLogJSONEnabled:                accessLogJSONEnabled,
+		AccessLogStripQuery:                 accessLogStripQuery,
 		SuppressRouteUpdateLogs:             suppressRouteUpdateLogs,
 
 		// route sources:
@@ -527,32 +480,6 @@
 		InnkeeperAuthToken:        innkeeperAuthToken,
 		InnkeeperPreRouteFilters:  innkeeperPreRouteFilters,
 		InnkeeperPostRouteFilters: innkeeperPostRouteFilters,
-<<<<<<< HEAD
-		DevMode:                   devMode,
-		MetricsListener:           metricsListener,
-		SupportListener:           supportListener,
-		MetricsPrefix:             metricsPrefix,
-		EnableProfile:             enableProfile,
-		EnableDebugGcMetrics:      debugGcMetrics,
-		EnableRuntimeMetrics:      runtimeMetrics,
-		EnableServeRouteMetrics:   serveRouteMetrics,
-		EnableServeHostMetrics:    serveHostMetrics,
-		EnableBackendHostMetrics:  backendHostMetrics,
-		ApplicationLogOutput:      applicationLog,
-		ApplicationLogPrefix:      applicationLogPrefix,
-		AccessLogOutput:           accessLog,
-		AccessLogDisabled:         accessLogDisabled,
-		AccessLogJSONEnabled:      accessLogJSONEnabled,
-		AccessLogStripQuery:       accessLogStripQuery,
-		DebugListener:             debugListener,
-		CertPathTLS:               certPathTLS,
-		KeyPathTLS:                keyPathTLS,
-		BackendFlushInterval:      backendFlushInterval,
-		ExperimentalUpgrade:       experimentalUpgrade,
-		MaxLoopbacks:              maxLoopbacks,
-		EnableBreakers:            enableBreakers,
-		BreakerSettings:           breakers,
-=======
 		WatchRoutesFile:           routesFile,
 		InlineRoutes:              inlineRoutes,
 		SourcePollTimeout:         time.Duration(sourcePollTimeout) * time.Millisecond,
@@ -593,7 +520,6 @@
 
 	if pluginDir != "" {
 		options.PluginDirs = append(options.PluginDirs, pluginDir)
->>>>>>> 6e1b384c
 	}
 
 	if insecure {
