/*
This command provides an executable version of skipper with the default
set of filters.

For the list of command line options, run:

    skipper -help

For details about the usage and extensibility of skipper, please see the
documentation of the root skipper package.

To see which built-in filters are available, see the skipper/filters
package documentation.
*/
package main

import (
	"flag"
	"fmt"
	"net/http"
	"os"
	"sort"
	"strconv"
	"strings"
	"time"

	"github.com/prometheus/client_golang/prometheus"
	log "github.com/sirupsen/logrus"
	"github.com/zalando/skipper"
	"github.com/zalando/skipper/dataclients/kubernetes"
	"github.com/zalando/skipper/proxy"
)

const (
	// generic:
	defaultAddress                         = ":9090"
	defaultEtcdPrefix                      = "/skipper"
	defaultSourcePollTimeout               = int64(3000)
	defaultSupportListener                 = ":9911"
	defaultBackendFlushInterval            = 20 * time.Millisecond
	defaultExperimentalUpgrade             = false
	defaultLoadBalancerHealthCheckInterval = 0 // disabled
	defaultMaxAuditBody                    = 1024

	// metrics, logging:
	defaultMetricsListener      = ":9911" // deprecated
	defaultMetricsPrefix        = "skipper."
	defaultRuntimeMetrics       = true
	defaultApplicationLogPrefix = "[APP]"
	defaultApplicationLogLevel  = "INFO"

	// connections, timeouts:
	defaultReadTimeoutServer          = 5 * time.Minute
	defaultReadHeaderTimeoutServer    = 60 * time.Second
	defaultWriteTimeoutServer         = 60 * time.Second
	defaultIdleTimeoutServer          = 60 * time.Second
	defaultTimeoutBackend             = 60 * time.Second
	defaultKeepaliveBackend           = 30 * time.Second
	defaultTLSHandshakeTimeoutBackend = 60 * time.Second
	defaultMaxIdleConnsBackend        = 0

	// Auth:
	defaultOAuthTokeninfoTimeout          = 2 * time.Second
	defaultOAuthTokenintrospectionTimeout = 2 * time.Second
	defaultWebhookTimeout                 = 2 * time.Second

	// Monitoring
	defaultMonitoringFoo = "asd" // todo: TEST

	// generic:
	addressUsage                         = "network address that skipper should listen on"
	ignoreTrailingSlashUsage             = "flag indicating to ignore trailing slashes in paths when routing"
	insecureUsage                        = "flag indicating to ignore the verification of the TLS certificates of the backend services"
	proxyPreserveHostUsage               = "flag indicating to preserve the incoming request 'Host' header in the outgoing requests"
	devModeUsage                         = "enables developer time behavior, like ubuffered routing updates"
	supportListenerUsage                 = "network address used for exposing the /metrics endpoint. An empty value disables support endpoint."
	debugEndpointUsage                   = "when this address is set, skipper starts an additional listener returning the original and transformed requests"
	certPathTLSUsage                     = "the path on the local filesystem to the certificate file(s) (including any intermediates), multiple may be given comma separated"
	keyPathTLSUsage                      = "the path on the local filesystem to the certificate's private key file(s), multiple keys may be given comma separated - the order must match the certs"
	versionUsage                         = "print Skipper version"
	maxLoopbacksUsage                    = "maximum number of loopbacks for an incoming request, set to -1 to disable loopbacks"
	defaultHTTPStatusUsage               = "default HTTP status used when no route is found for a request"
	pluginDirUsage                       = "set the directory to load plugins from, default is ./"
	loadBalancerHealthCheckIntervalUsage = "use to set the health checker interval to check healthiness of former dead or unhealthy routes"
	reverseSourcePredicateUsage          = "reverse the order of finding the client IP from X-Forwarded-For header"
	enableHopHeadersRemovalUsage         = "enables removal of Hop-Headers according to RFC-2616"
	maxAuditBodyUsage                    = "sets the max body to read to log inthe audit log body"

	// logging, metrics, tracing:
	enablePrometheusMetricsUsage    = "siwtch to Prometheus metrics format to expose metrics. *Deprecated*: use metrics-flavour"
	opentracingUsage                = "list of arguments for opentracing (space separated), first argument is the tracer implementation"
	opentracingIngressSpanNameUsage = "set the name of the initial, pre-routing, tracing span"
	metricsListenerUsage            = "network address used for exposing the /metrics endpoint. An empty value disables metrics iff support listener is also empty."
	metricsPrefixUsage              = "allows setting a custom path prefix for metrics export"
	enableProfileUsage              = "enable profile information on the metrics endpoint with path /pprof"
	debugGcMetricsUsage             = "enables reporting of the Go garbage collector statistics exported in debug.GCStats"
	runtimeMetricsUsage             = "enables reporting of the Go runtime statistics exported in runtime and specifically runtime.MemStats"
	serveRouteMetricsUsage          = "enables reporting total serve time metrics for each route"
	serveHostMetricsUsage           = "enables reporting total serve time metrics for each host"
	backendHostMetricsUsage         = "enables reporting total serve time metrics for each backend"
	allFiltersMetricsUsage          = "enables reporting combined filter metrics for each route"
	combinedResponseMetricsUsage    = "enables reporting combined response time metrics"
	routeResponseMetricsUsage       = "enables reporting response time metrics for each route"
	routeBackendErrorCountersUsage  = "enables counting backend errors for each route"
	routeStreamErrorCountersUsage   = "enables counting streaming errors for each route"
	routeBackendMetricsUsage        = "enables reporting backend response time metrics for each route"
	metricsUseExpDecaySampleUsage   = "use exponentially decaying sample in metrics"
	histogramMetricBucketsUsage     = "use custom buckets for prometheus histograms, must be a comma-separated list of numbers"
	disableMetricsCompatsUsage      = "disables the default true value for all-filters-metrics, route-response-metrics, route-backend-errorCounters and route-stream-error-counters"
	applicationLogUsage             = "output file for the application log. When not set, /dev/stderr is used"
	applicationLogLevelUsage        = "log level for application logs, possible values: PANIC, FATAL, ERROR, WARN, INFO, DEBUG"
	applicationLogPrefixUsage       = "prefix for each log entry"
	accessLogUsage                  = "output file for the access log, When not set, /dev/stderr is used"
	accessLogDisabledUsage          = "when this flag is set, no access log is printed"
	accessLogJSONEnabledUsage       = "when this flag is set, log in JSON format is used"
	accessLogStripQueryUsage        = "when this flag is set, the access log strips the query strings from the access log"
	suppressRouteUpdateLogsUsage    = "print only summaries on route updates/deletes"

	// route sources:
	etcdUrlsUsage                  = "urls of nodes in an etcd cluster, storing route definitions"
	etcdPrefixUsage                = "path prefix for skipper related data in etcd"
	innkeeperURLUsage              = "API endpoint of the Innkeeper service, storing route definitions"
	innkeeperAuthTokenUsage        = "fixed token for innkeeper authentication"
	innkeeperPreRouteFiltersUsage  = "filters to be prepended to each route loaded from Innkeeper"
	innkeeperPostRouteFiltersUsage = "filters to be appended to each route loaded from Innkeeper"
	routesFileUsage                = "file containing route definitions"
	inlineRoutesUsage              = "inline routes in eskip format"
	sourcePollTimeoutUsage         = "polling timeout of the routing data sources, in milliseconds"

	// Kubernetes:
	kubernetesUsage                 = "enables skipper to generate routes for ingress resources in kubernetes cluster"
	kubernetesInClusterUsage        = "specify if skipper is running inside kubernetes cluster"
	kubernetesURLUsage              = "kubernetes API base URL for the ingress data client; requires kubectl proxy running; omit if kubernetes-in-cluster is set to true"
	kubernetesHealthcheckUsage      = "automatic healthcheck route for internal IPs with path /kube-system/healthz; valid only with kubernetes"
	kubernetesHTTPSRedirectUsage    = "automatic HTTP->HTTPS redirect route; valid only with kubernetes"
	kubernetesIngressClassUsage     = "ingress class regular expression used to filter ingress resources for kubernetes"
	whitelistedHealthCheckCIDRUsage = "sets the iprange/CIDRS to be whitelisted during healthcheck"
	kubernetesPathModeUsage         = "controls the default interpretation of Kubernetes ingress paths: kubernetes-ingress/path-regexp/path-prefix"
	kubernetesNamespaceUsage        = "watch only this namespace for ingresses"

	// OAuth2:
	oauthURLUsage                        = "OAuth2 URL for Innkeeper authentication"
	oauthCredentialsDirUsage             = "directory where oauth credentials are stored: client.json and user.json"
	oauthScopeUsage                      = "the whitespace separated list of oauth scopes"
	oauth2TokeninfoURLUsage              = "sets the default tokeninfo URL to query information about an incoming OAuth2 token in oauth2Tokeninfo filters"
	oauth2TokeninfoTimeoutUsage          = "sets the default tokeninfo request timeout duration to 2000ms"
	oauth2TokenintrospectionTimeoutUsage = "sets the default tokenintrospection request timeout duration to 2000ms"
<<<<<<< HEAD

	// Monitoring:
	monitoringFooUsage = "temporary config flag for testing piping of filter development" // todo: TEST
=======
	webhookTimeoutUsage                  = "sets the webhook request timeout duration, defaults to 2s"
>>>>>>> 022d09ab

	// connections, timeouts:
	idleConnsPerHostUsage           = "maximum idle connections per backend host"
	closeIdleConnsPeriodUsage       = "period of closing all idle connections in seconds or as a duration string. Not closing when less than 0"
	backendFlushIntervalUsage       = "flush interval for upgraded proxy connections"
	experimentalUpgradeUsage        = "enable experimental feature to handle upgrade protocol requests"
	readTimeoutServerUsage          = "set ReadTimeout for http server connections"
	readHeaderTimeoutServerUsage    = "set ReadHeaderTimeout for http server connections"
	writeTimeoutServerUsage         = "set WriteTimeout for http server connections"
	idleTimeoutServerUsage          = "set IdleTimeout for http server connections"
	maxHeaderBytesUsage             = "set MaxHeaderBytes for http server connections"
	enableConnMetricsServerUsage    = "enables connection metrics for http server connections"
	timeoutBackendUsage             = "sets the TCP client connection timeout for backend connections"
	keepaliveBackendUsage           = "sets the keepalive for backend connections"
	enableDualstackBackendUsage     = "enables DualStack for backend connections"
	tlsHandshakeTimeoutBackendUsage = "sets the TLS handshake timeout for backend connections"
	maxIdleConnsBackendUsage        = "sets the maximum idle connections for all backend connections"
)

var (
	version string
	commit  string

	// generic:
	address                         string
	ignoreTrailingSlash             bool
	insecure                        bool
	proxyPreserveHost               bool
	devMode                         bool
	supportListener                 string
	debugListener                   string
	certPathTLS                     string
	keyPathTLS                      string
	printVersion                    bool
	maxLoopbacks                    int
	defaultHTTPStatus               int
	pluginDir                       string
	loadBalancerHealthCheckInterval time.Duration
	reverseSourcePredicate          bool
	removeHopHeaders                bool
	maxAuditBody                    int
	enableBreakers                  bool
	breakers                        breakerFlags
	enableRatelimiters              bool
	ratelimits                      ratelimitFlags
	metricsFlavour                  metricsFlags
	filterPlugins                   pluginFlags
	predicatePlugins                pluginFlags
	dataclientPlugins               pluginFlags
	multiPlugins                    pluginFlags

	// logging, metrics, tracing:
	enablePrometheusMetrics   bool
	openTracing               string
	openTracingInitialSpan    string
	metricsListener           string
	metricsPrefix             string
	enableProfile             bool
	debugGcMetrics            bool
	runtimeMetrics            bool
	serveRouteMetrics         bool
	serveHostMetrics          bool
	backendHostMetrics        bool
	allFiltersMetrics         bool
	combinedResponseMetrics   bool
	routeResponseMetrics      bool
	routeBackendErrorCounters bool
	routeStreamErrorCounters  bool
	routeBackendMetrics       bool
	metricsUseExpDecaySample  bool
	histogramMetricBuckets    string
	disableMetricsCompat      bool
	applicationLog            string
	applicationLogLevel       string
	applicationLogPrefix      string
	accessLog                 string
	accessLogDisabled         bool
	accessLogJSONEnabled      bool
	accessLogStripQuery       bool
	suppressRouteUpdateLogs   bool

	// route sources:
	etcdUrls                  string
	etcdPrefix                string
	innkeeperURL              string
	innkeeperAuthToken        string
	innkeeperPreRouteFilters  string
	innkeeperPostRouteFilters string
	routesFile                string
	inlineRoutes              string
	sourcePollTimeout         int64

	// Kubernetes:
	kubernetesIngress          bool
	kubernetesInCluster        bool
	kubernetesURL              string
	kubernetesHealthcheck      bool
	kubernetesHTTPSRedirect    bool
	kubernetesIngressClass     string
	whitelistedHealthCheckCIDR string
	kubernetesPathModeString   string
	kubernetesNamespace        string

	// Auth:
	oauthURL                        string
	oauthScope                      string
	oauthCredentialsDir             string
	oauth2TokeninfoURL              string
	oauth2TokeninfoTimeout          time.Duration
	oauth2TokenintrospectionTimeout time.Duration
	webhookTimeout                  time.Duration

	// Monitoring
	monitoringFoo string // todo: TEST

	// connections, timeouts:
	idleConnsPerHost           int
	closeIdleConnsPeriod       string
	backendFlushInterval       time.Duration
	experimentalUpgrade        bool
	readTimeoutServer          time.Duration
	readHeaderTimeoutServer    time.Duration
	writeTimeoutServer         time.Duration
	idleTimeoutServer          time.Duration
	maxHeaderBytes             int
	enableConnMetricsServer    bool
	timeoutBackend             time.Duration
	keepaliveBackend           time.Duration
	enableDualstackBackend     bool
	tlsHandshakeTimeoutBackend time.Duration
	maxIdleConnsBackend        int
)

func init() {

	// generic:
	flag.StringVar(&address, "address", defaultAddress, addressUsage)
	flag.BoolVar(&ignoreTrailingSlash, "ignore-trailing-slash", false, ignoreTrailingSlashUsage)
	flag.BoolVar(&insecure, "insecure", false, insecureUsage)
	flag.BoolVar(&proxyPreserveHost, "proxy-preserve-host", false, proxyPreserveHostUsage)
	flag.BoolVar(&devMode, "dev-mode", false, devModeUsage)
	flag.StringVar(&supportListener, "support-listener", defaultSupportListener, supportListenerUsage)
	flag.StringVar(&debugListener, "debug-listener", "", debugEndpointUsage)
	flag.StringVar(&certPathTLS, "tls-cert", "", certPathTLSUsage)
	flag.StringVar(&keyPathTLS, "tls-key", "", keyPathTLSUsage)
	flag.BoolVar(&printVersion, "version", false, versionUsage)
	flag.IntVar(&maxLoopbacks, "max-loopbacks", proxy.DefaultMaxLoopbacks, maxLoopbacksUsage)
	flag.IntVar(&defaultHTTPStatus, "default-http-status", http.StatusNotFound, defaultHTTPStatusUsage)
	flag.StringVar(&pluginDir, "plugindir", "", pluginDirUsage)
	flag.DurationVar(&loadBalancerHealthCheckInterval, "lb-healthcheck-interval", defaultLoadBalancerHealthCheckInterval, loadBalancerHealthCheckIntervalUsage)
	flag.BoolVar(&reverseSourcePredicate, "reverse-source-predicate", false, reverseSourcePredicateUsage)
	flag.BoolVar(&removeHopHeaders, "remove-hop-headers", false, enableHopHeadersRemovalUsage)
	flag.IntVar(&maxAuditBody, "max-audit-body", defaultMaxAuditBody, maxAuditBodyUsage)
	flag.BoolVar(&enableBreakers, "enable-breakers", false, enableBreakersUsage)
	flag.Var(&breakers, "breaker", breakerUsage)
	flag.BoolVar(&enableRatelimiters, "enable-ratelimits", false, enableRatelimitUsage)
	flag.Var(&ratelimits, "ratelimits", ratelimitUsage)
	flag.Var(&metricsFlavour, "metrics-flavour", metricsFlavourUsage)
	flag.Var(&filterPlugins, "filter-plugin", filterPluginUsage)
	flag.Var(&predicatePlugins, "predicate-plugin", predicatePluginUsage)
	flag.Var(&dataclientPlugins, "dataclient-plugin", dataclientPluginUsage)
	flag.Var(&multiPlugins, "multi-plugin", multiPluginUsage)

	// logging, metrics, tracing:
	flag.BoolVar(&enablePrometheusMetrics, "enable-prometheus-metrics", false, enablePrometheusMetricsUsage)
	flag.StringVar(&openTracing, "opentracing", "noop", opentracingUsage)
	flag.StringVar(&openTracingInitialSpan, "opentracing-initial-span", "ingress", opentracingIngressSpanNameUsage)
	flag.StringVar(&metricsListener, "metrics-listener", defaultMetricsListener, metricsListenerUsage)
	flag.StringVar(&metricsPrefix, "metrics-prefix", defaultMetricsPrefix, metricsPrefixUsage)
	flag.BoolVar(&enableProfile, "enable-profile", false, enableProfileUsage)
	flag.BoolVar(&debugGcMetrics, "debug-gc-metrics", false, debugGcMetricsUsage)
	flag.BoolVar(&runtimeMetrics, "runtime-metrics", defaultRuntimeMetrics, runtimeMetricsUsage)
	flag.BoolVar(&serveRouteMetrics, "serve-route-metrics", false, serveRouteMetricsUsage)
	flag.BoolVar(&serveHostMetrics, "serve-host-metrics", false, serveHostMetricsUsage)
	flag.BoolVar(&backendHostMetrics, "backend-host-metrics", false, backendHostMetricsUsage)
	flag.BoolVar(&allFiltersMetrics, "all-filters-metrics", false, allFiltersMetricsUsage)
	flag.BoolVar(&combinedResponseMetrics, "combined-response-metrics", false, combinedResponseMetricsUsage)
	flag.BoolVar(&routeResponseMetrics, "route-response-metrics", false, routeResponseMetricsUsage)
	flag.BoolVar(&routeBackendErrorCounters, "route-backend-error-counters", false, routeBackendErrorCountersUsage)
	flag.BoolVar(&routeStreamErrorCounters, "route-stream-error-counters", false, routeStreamErrorCountersUsage)
	flag.BoolVar(&routeBackendMetrics, "route-backend-metrics", false, routeBackendMetricsUsage)
	flag.BoolVar(&metricsUseExpDecaySample, "metrics-exp-decay-sample", false, metricsUseExpDecaySampleUsage)
	flag.StringVar(&histogramMetricBuckets, "histogram-metric-buckets", "", histogramMetricBucketsUsage)
	flag.BoolVar(&disableMetricsCompat, "disable-metrics-compat", false, disableMetricsCompatsUsage)
	flag.StringVar(&applicationLog, "application-log", "", applicationLogUsage)
	flag.StringVar(&applicationLogLevel, "application-log-level", defaultApplicationLogLevel, applicationLogLevelUsage)
	flag.StringVar(&applicationLogPrefix, "application-log-prefix", defaultApplicationLogPrefix, applicationLogPrefixUsage)
	flag.StringVar(&accessLog, "access-log", "", accessLogUsage)
	flag.BoolVar(&accessLogDisabled, "access-log-disabled", false, accessLogDisabledUsage)
	flag.BoolVar(&accessLogJSONEnabled, "access-log-json-enabled", false, accessLogJSONEnabledUsage)
	flag.BoolVar(&accessLogStripQuery, "access-log-strip-query", false, accessLogStripQueryUsage)
	flag.BoolVar(&suppressRouteUpdateLogs, "suppress-route-update-logs", false, suppressRouteUpdateLogsUsage)

	// route sources:
	flag.StringVar(&etcdUrls, "etcd-urls", "", etcdUrlsUsage)
	flag.StringVar(&etcdPrefix, "etcd-prefix", defaultEtcdPrefix, etcdPrefixUsage)
	flag.StringVar(&innkeeperURL, "innkeeper-url", "", innkeeperURLUsage)
	flag.StringVar(&innkeeperAuthToken, "innkeeper-auth-token", "", innkeeperAuthTokenUsage)
	flag.StringVar(&innkeeperPreRouteFilters, "innkeeper-pre-route-filters", "", innkeeperPreRouteFiltersUsage)
	flag.StringVar(&innkeeperPostRouteFilters, "innkeeper-post-route-filters", "", innkeeperPostRouteFiltersUsage)
	flag.StringVar(&routesFile, "routes-file", "", routesFileUsage)
	flag.StringVar(&inlineRoutes, "inline-routes", "", inlineRoutesUsage)
	flag.Int64Var(&sourcePollTimeout, "source-poll-timeout", defaultSourcePollTimeout, sourcePollTimeoutUsage)

	// Kubernetes:
	flag.BoolVar(&kubernetesIngress, "kubernetes", false, kubernetesUsage)
	flag.BoolVar(&kubernetesInCluster, "kubernetes-in-cluster", false, kubernetesInClusterUsage)
	flag.StringVar(&kubernetesURL, "kubernetes-url", "", kubernetesURLUsage)
	flag.BoolVar(&kubernetesHealthcheck, "kubernetes-healthcheck", true, kubernetesHealthcheckUsage)
	flag.BoolVar(&kubernetesHTTPSRedirect, "kubernetes-https-redirect", true, kubernetesHTTPSRedirectUsage)
	flag.StringVar(&kubernetesIngressClass, "kubernetes-ingress-class", "", kubernetesIngressClassUsage)
	flag.StringVar(&whitelistedHealthCheckCIDR, "whitelisted-healthcheck-cidr", "", whitelistedHealthCheckCIDRUsage)
	flag.StringVar(&kubernetesPathModeString, "kubernetes-path-mode", "kubernetes-ingress", kubernetesPathModeUsage)
	flag.StringVar(&kubernetesNamespace, "kubernetes-namespace", "", kubernetesNamespaceUsage)

	// Auth:
	flag.StringVar(&oauthURL, "oauth-url", "", oauthURLUsage)
	flag.StringVar(&oauthScope, "oauth-scope", "", oauthScopeUsage)
	flag.StringVar(&oauthCredentialsDir, "oauth-credentials-dir", "", oauthCredentialsDirUsage)
	flag.StringVar(&oauth2TokeninfoURL, "oauth2-tokeninfo-url", "", oauth2TokeninfoURLUsage)
	flag.DurationVar(&oauth2TokeninfoTimeout, "oauth2-tokeninfo-timeout", defaultOAuthTokeninfoTimeout, oauth2TokeninfoTimeoutUsage)
	flag.DurationVar(&oauth2TokenintrospectionTimeout, "oauth2-tokenintrospect-timeout", defaultOAuthTokenintrospectionTimeout, oauth2TokenintrospectionTimeoutUsage)
	flag.DurationVar(&webhookTimeout, "webhook-timeout", defaultWebhookTimeout, webhookTimeoutUsage)

	// Monitoring:
	flag.StringVar(&monitoringFoo, "monitoring-foo", defaultMonitoringFoo, monitoringFooUsage) // todo: TEST

	// connections, timeouts:
	flag.IntVar(&idleConnsPerHost, "idle-conns-num", proxy.DefaultIdleConnsPerHost, idleConnsPerHostUsage)
	flag.StringVar(&closeIdleConnsPeriod, "close-idle-conns-period", strconv.Itoa(int(proxy.DefaultCloseIdleConnsPeriod/time.Second)), closeIdleConnsPeriodUsage)
	flag.DurationVar(&backendFlushInterval, "backend-flush-interval", defaultBackendFlushInterval, backendFlushIntervalUsage)
	flag.BoolVar(&experimentalUpgrade, "experimental-upgrade", defaultExperimentalUpgrade, experimentalUpgradeUsage)
	flag.DurationVar(&readTimeoutServer, "read-timeout-server", defaultReadTimeoutServer, readTimeoutServerUsage)
	flag.DurationVar(&readHeaderTimeoutServer, "read-header-timeout-server", defaultReadHeaderTimeoutServer, readHeaderTimeoutServerUsage)
	flag.DurationVar(&writeTimeoutServer, "write-timeout-server", defaultWriteTimeoutServer, writeTimeoutServerUsage)
	flag.DurationVar(&idleTimeoutServer, "idle-timeout-server", defaultIdleTimeoutServer, idleConnsPerHostUsage)
	flag.IntVar(&maxHeaderBytes, "max-header-bytes", http.DefaultMaxHeaderBytes, maxHeaderBytesUsage)
	flag.BoolVar(&enableConnMetricsServer, "enable-connection-metrics", false, enableConnMetricsServerUsage)
	flag.DurationVar(&timeoutBackend, "timeout-backend", defaultTimeoutBackend, timeoutBackendUsage)
	flag.DurationVar(&keepaliveBackend, "keepalive-backend", defaultKeepaliveBackend, keepaliveBackendUsage)
	flag.BoolVar(&enableDualstackBackend, "enable-dualstack-backend", true, enableDualstackBackendUsage)
	flag.DurationVar(&tlsHandshakeTimeoutBackend, "tls-timeout-backend", defaultTLSHandshakeTimeoutBackend, tlsHandshakeTimeoutBackendUsage)
	flag.IntVar(&maxIdleConnsBackend, "max-idle-connection-backend", defaultMaxIdleConnsBackend, maxIdleConnsBackendUsage)

	flag.Parse()

	// check if arguments were correctly parsed.
	if len(flag.Args()) != 0 {
		log.Fatalf("Invalid arguments: %s", flag.Args())
	}
}

func parseDurationFlag(ds string) (time.Duration, error) {
	d, perr := time.ParseDuration(ds)
	if perr == nil {
		return d, nil
	}

	if i, serr := strconv.Atoi(ds); serr == nil {
		return time.Duration(i) * time.Second, nil
	}

	// returning the first parse error as more informative
	return 0, perr
}

func parseHistogramBuckets(buckets string) ([]float64, error) {
	if buckets == "" {
		return prometheus.DefBuckets, nil
	}

	var result []float64
	thresholds := strings.Split(buckets, ",")
	for _, v := range thresholds {
		bucket, err := strconv.ParseFloat(strings.TrimSpace(v), 64)
		if err != nil {
			return nil, fmt.Errorf("unable to parse histogram-metric-buckets: %v", err)
		}
		result = append(result, bucket)
	}
	sort.Float64s(result)
	return result, nil
}

func main() {
	if printVersion {
		fmt.Printf(
			"Skipper version %s (commit: %s)\n",
			version, commit,
		)

		return
	}

	if logLevel, err := log.ParseLevel(applicationLogLevel); err != nil {
		log.Fatal(err)
	} else {
		log.SetLevel(logLevel)
	}

	var eus []string
	if len(etcdUrls) > 0 {
		eus = strings.Split(etcdUrls, ",")
	}

	clsic, err := parseDurationFlag(closeIdleConnsPeriod)
	if err != nil {
		flag.PrintDefaults()
		os.Exit(2)
	}

	var whitelistCIDRS []string
	if len(whitelistedHealthCheckCIDR) > 0 {
		whitelistCIDRS = strings.Split(whitelistedHealthCheckCIDR, ",")
	}

	kubernetesPathMode, err := kubernetes.ParsePathMode(kubernetesPathModeString)
	if err != nil {
		flag.PrintDefaults()
		os.Exit(2)
	}

	histogramBuckets, err := parseHistogramBuckets(histogramMetricBuckets)
	if err != nil {
		log.Errorf("%v", err)
		os.Exit(2)
	}

	options := skipper.Options{
		// generic:
		Address:                         address,
		IgnoreTrailingSlash:             ignoreTrailingSlash,
		DevMode:                         devMode,
		SupportListener:                 supportListener,
		DebugListener:                   debugListener,
		CertPathTLS:                     certPathTLS,
		KeyPathTLS:                      keyPathTLS,
		MaxLoopbacks:                    maxLoopbacks,
		DefaultHTTPStatus:               defaultHTTPStatus,
		LoadBalancerHealthCheckInterval: loadBalancerHealthCheckInterval,
		ReverseSourcePredicate:          reverseSourcePredicate,
		MaxAuditBody:                    maxAuditBody,
		EnableBreakers:                  enableBreakers,
		BreakerSettings:                 breakers,
		EnableRatelimiters:              enableRatelimiters,
		RatelimitSettings:               ratelimits,
		MetricsFlavours:                 metricsFlavour.Get(),
		FilterPlugins:                   filterPlugins.Get(),
		PredicatePlugins:                predicatePlugins.Get(),
		DataClientPlugins:               dataclientPlugins.Get(),
		Plugins:                         multiPlugins.Get(),
		PluginDirs:                      []string{skipper.DefaultPluginDir},

		// logging, metrics, tracing:
		EnablePrometheusMetrics:             enablePrometheusMetrics,
		OpenTracing:                         strings.Split(openTracing, " "),
		OpenTracingInitialSpan:              openTracingInitialSpan,
		MetricsListener:                     metricsListener,
		MetricsPrefix:                       metricsPrefix,
		EnableProfile:                       enableProfile,
		EnableDebugGcMetrics:                debugGcMetrics,
		EnableRuntimeMetrics:                runtimeMetrics,
		EnableServeRouteMetrics:             serveRouteMetrics,
		EnableServeHostMetrics:              serveHostMetrics,
		EnableBackendHostMetrics:            backendHostMetrics,
		EnableAllFiltersMetrics:             allFiltersMetrics,
		EnableCombinedResponseMetrics:       combinedResponseMetrics,
		EnableRouteResponseMetrics:          routeResponseMetrics,
		EnableRouteBackendErrorsCounters:    routeBackendErrorCounters,
		EnableRouteStreamingErrorsCounters:  routeStreamErrorCounters,
		EnableRouteBackendMetrics:           routeBackendMetrics,
		MetricsUseExpDecaySample:            metricsUseExpDecaySample,
		HistogramMetricBuckets:              histogramBuckets,
		DisableMetricsCompatibilityDefaults: disableMetricsCompat,
		ApplicationLogOutput:                applicationLog,
		ApplicationLogPrefix:                applicationLogPrefix,
		AccessLogOutput:                     accessLog,
		AccessLogDisabled:                   accessLogDisabled,
		AccessLogJSONEnabled:                accessLogJSONEnabled,
		AccessLogStripQuery:                 accessLogStripQuery,
		SuppressRouteUpdateLogs:             suppressRouteUpdateLogs,

		// route sources:
		EtcdUrls:                  eus,
		EtcdPrefix:                etcdPrefix,
		InnkeeperUrl:              innkeeperURL,
		InnkeeperAuthToken:        innkeeperAuthToken,
		InnkeeperPreRouteFilters:  innkeeperPreRouteFilters,
		InnkeeperPostRouteFilters: innkeeperPostRouteFilters,
		WatchRoutesFile:           routesFile,
		InlineRoutes:              inlineRoutes,
		SourcePollTimeout:         time.Duration(sourcePollTimeout) * time.Millisecond,

		// Kubernetes:
		Kubernetes:                 kubernetesIngress,
		KubernetesInCluster:        kubernetesInCluster,
		KubernetesURL:              kubernetesURL,
		KubernetesHealthcheck:      kubernetesHealthcheck,
		KubernetesHTTPSRedirect:    kubernetesHTTPSRedirect,
		KubernetesIngressClass:     kubernetesIngressClass,
		WhitelistedHealthCheckCIDR: whitelistCIDRS,
		KubernetesPathMode:         kubernetesPathMode,
		KubernetesNamespace:        kubernetesNamespace,

		// Auth:
		OAuthUrl:                       oauthURL,
		OAuthScope:                     oauthScope,
		OAuthCredentialsDir:            oauthCredentialsDir,
		OAuthTokeninfoURL:              oauth2TokeninfoURL,
		OAuthTokeninfoTimeout:          oauth2TokeninfoTimeout,
		OAuthTokenintrospectionTimeout: oauth2TokenintrospectionTimeout,
		WebhookTimeout:                 webhookTimeout,

		// Monitoring:
		MonitoringFoo: monitoringFoo, // todo: TEST

		// connections, timeouts:
		IdleConnectionsPerHost:     idleConnsPerHost,
		CloseIdleConnsPeriod:       time.Duration(clsic) * time.Second,
		BackendFlushInterval:       backendFlushInterval,
		ExperimentalUpgrade:        experimentalUpgrade,
		ReadTimeoutServer:          readTimeoutServer,
		ReadHeaderTimeoutServer:    readHeaderTimeoutServer,
		WriteTimeoutServer:         writeTimeoutServer,
		IdleTimeoutServer:          idleTimeoutServer,
		MaxHeaderBytes:             maxHeaderBytes,
		EnableConnMetricsServer:    enableConnMetricsServer,
		TimeoutBackend:             timeoutBackend,
		KeepAliveBackend:           keepaliveBackend,
		DualStackBackend:           enableDualstackBackend,
		TLSHandshakeTimeoutBackend: tlsHandshakeTimeoutBackend,
		MaxIdleConnsBackend:        maxIdleConnsBackend,
	}

	if pluginDir != "" {
		options.PluginDirs = append(options.PluginDirs, pluginDir)
	}

	if insecure {
		options.ProxyFlags |= proxy.Insecure
	}

	if proxyPreserveHost {
		options.ProxyFlags |= proxy.PreserveHost
	}

	if removeHopHeaders {
		options.ProxyFlags |= proxy.HopHeadersRemoval
	}

	log.Fatal(skipper.Run(options))
}<|MERGE_RESOLUTION|>--- conflicted
+++ resolved
@@ -145,13 +145,10 @@
 	oauth2TokeninfoURLUsage              = "sets the default tokeninfo URL to query information about an incoming OAuth2 token in oauth2Tokeninfo filters"
 	oauth2TokeninfoTimeoutUsage          = "sets the default tokeninfo request timeout duration to 2000ms"
 	oauth2TokenintrospectionTimeoutUsage = "sets the default tokenintrospection request timeout duration to 2000ms"
-<<<<<<< HEAD
+	webhookTimeoutUsage                  = "sets the webhook request timeout duration, defaults to 2s"
 
 	// Monitoring:
 	monitoringFooUsage = "temporary config flag for testing piping of filter development" // todo: TEST
-=======
-	webhookTimeoutUsage                  = "sets the webhook request timeout duration, defaults to 2s"
->>>>>>> 022d09ab
 
 	// connections, timeouts:
 	idleConnsPerHostUsage           = "maximum idle connections per backend host"
