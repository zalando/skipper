--- conflicted
+++ resolved
@@ -208,16 +208,10 @@
 	enableDualstackBackend          bool
 	tlsHandshakeTimeoutBackend      time.Duration
 	maxIdleConnsBackend             int
-<<<<<<< HEAD
-	filterPlugins                   filterFlags
-	predicatePlugins                predicateFlags
-	dataclientPlugins               dataclientFlags
-	multiPlugins                    multiPluginFlags
-=======
 	filterPlugins                   pluginFlags
 	predicatePlugins                pluginFlags
 	dataclientPlugins               pluginFlags
->>>>>>> 4fa40873
+	multiPlugins                    pluginFlags
 )
 
 func init() {
